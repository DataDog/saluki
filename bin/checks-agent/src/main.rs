--- conflicted
+++ resolved
@@ -150,22 +150,15 @@
 async fn create_topology(
     configuration: &GenericConfiguration, env_provider: &ChecksAgentEnvProvider, component_registry: &ComponentRegistry,
 ) -> Result<TopologyBlueprint, GenericError> {
-<<<<<<< HEAD
-    // Create a HeartbeatConfiguration source with heartbeat enabled to keep the topology running
-    let source_config = HeartbeatConfiguration::default();
-=======
     // Create a ChecksConfiguration source
     let checks_config = ChecksConfiguration::from_configuration(configuration)
         .error_context("Failed to configure checks source.")?
         .with_autodiscovery_provider(env_provider.autodiscovery_provider().clone());
->>>>>>> b11fa152
     // Add a destination component to receive data from the source
     let blackhole_config = BlackholeConfiguration;
 
     // Create a simplified topology with minimal components for now
-<<<<<<< HEAD
-    let topology_registry = component_registry.get_or_create("topology");
-    let mut blueprint = TopologyBlueprint::new("primary", &topology_registry);
+    let mut blueprint = TopologyBlueprint::new("primary", component_registry);
 
     blueprint
         .with_global_event_buffer_pool_size(
@@ -173,13 +166,7 @@
             CHECKS_AGENT_EVENT_BUFFER_POOL_SIZE_MIN,
             CHECKS_AGENT_EVENT_BUFFER_POOL_SIZE_MAX,
         )
-        .add_source("checks_in", source_config)?
-=======
-    let mut blueprint = TopologyBlueprint::new("primary", component_registry);
-
-    blueprint
         .add_source("checks_in", checks_config)?
->>>>>>> b11fa152
         .add_destination("metrics_out", blackhole_config)?
         .connect_component("metrics_out", ["checks_in"])?;
 
