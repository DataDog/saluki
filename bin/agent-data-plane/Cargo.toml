[package]
name = "agent-data-plane"
version = "0.1.13"
edition = { workspace = true }
license = { workspace = true }
repository = { workspace = true }

[features]
default = []
fips = ["saluki-app/tls-fips"]

[dependencies]
async-trait = { workspace = true }
bytesize = { workspace = true }
chrono = { workspace = true }
clap = { workspace = true, features = ["std", "color", "derive", "help", "wrap_help", "usage", "error-context", "suggestions"] }
datadog-protos = { workspace = true }
futures = { workspace = true }
http = { workspace = true }
http-body-util = { workspace = true }
hyper = { workspace = true }
memory-accounting = { workspace = true }
papaya = { workspace = true }
rand = { workspace = true }
<<<<<<< HEAD
reqwest = { workspace = true, features = ["rustls-tls-native-roots-no-provider", "json"] }
=======
rand_distr = { workspace = true } 
>>>>>>> 99f65913
saluki-app = { workspace = true, features = ["full"] }
saluki-common = { workspace = true }
saluki-components = { workspace = true }
saluki-config = { workspace = true }
saluki-context = { workspace = true }
saluki-core = { workspace = true }
saluki-env = { workspace = true }
saluki-error = { workspace = true }
saluki-health = { workspace = true }
saluki-io = { workspace = true }
saluki-metadata = { workspace = true }
serde_json = { workspace = true }
stringtheory = { workspace = true }
tokio = { workspace = true, features = [
  "macros",
  "rt",
  "rt-multi-thread",
  "signal",
] }
tonic = { workspace = true }
tracing = { workspace = true }
uuid = { workspace = true, features = ["std", "v7"] }

[target.'cfg(target_os = "linux")'.dependencies]
tikv-jemalloc-ctl = { workspace = true, features = ["use_std"] }
tikv-jemallocator = { workspace = true, features = [
  "background_threads",
  "unprefixed_malloc_on_supported_platforms",
  "stats",
] }

[build-dependencies]
chrono = { workspace = true }<|MERGE_RESOLUTION|>--- conflicted
+++ resolved
@@ -22,11 +22,8 @@
 memory-accounting = { workspace = true }
 papaya = { workspace = true }
 rand = { workspace = true }
-<<<<<<< HEAD
+rand_distr = { workspace = true } 
 reqwest = { workspace = true, features = ["rustls-tls-native-roots-no-provider", "json"] }
-=======
-rand_distr = { workspace = true } 
->>>>>>> 99f65913
 saluki-app = { workspace = true, features = ["full"] }
 saluki-common = { workspace = true }
 saluki-components = { workspace = true }
