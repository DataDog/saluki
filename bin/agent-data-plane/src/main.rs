--- conflicted
+++ resolved
@@ -21,11 +21,7 @@
 mod internal;
 
 mod cli;
-<<<<<<< HEAD
-use self::cli::{config::handle_config_command, debug::handle_debug_command, run::run};
-=======
-use self::cli::{debug::handle_debug_command, dogstatsd::handle_dogstatsd_subcommand, run::run};
->>>>>>> 51345459
+use self::cli::{config::handle_config_command, debug::handle_debug_command, dogstatsd::handle_dogstatsd_subcommand, run::run};
 
 pub(crate) mod state;
 
@@ -71,13 +67,11 @@
         Some(Action::Debug(debug_config)) => {
             handle_debug_command(debug_config).await;
         }
-<<<<<<< HEAD
         Some(Action::Config) => {
             handle_config_command().await;
-=======
+        }
         Some(Action::Dogstatsd(dogstatsd_config)) => {
             handle_dogstatsd_subcommand(dogstatsd_config).await;
->>>>>>> 51345459
         }
         // If no subcommand is provided, the run subcommand is executed with the default configuration.
         None => {
