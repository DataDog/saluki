//! Main benchmarking binary.
//!
//! This binary emulates the standalone DogStatsD binary, listening for DogStatsD over UDS, aggregating metrics over a
//! 10 second window, and shipping those metrics to the Datadog Platform.

#![deny(warnings)]
#![deny(missing_docs)]
use std::{
    future::pending,
    time::{Duration, Instant},
};

use memory_accounting::{ComponentBounds, ComponentRegistry};
use saluki_app::{api::APIBuilder, logging::LoggingAPIHandler, prelude::*};
use saluki_components::{
    destinations::{
        new_remote_agent_service, DatadogEventsServiceChecksConfiguration, DatadogMetricsConfiguration,
        DatadogStatusFlareConfiguration, PrometheusConfiguration,
    },
    sources::{DogStatsDConfiguration, InternalMetricsConfiguration},
    transforms::{
        AggregateConfiguration, ChainedConfiguration, DogstatsDPrefixFilterConfiguration, HostEnrichmentConfiguration,
    },
};
use saluki_config::{ConfigurationLoader, GenericConfiguration, RefreshableConfiguration, RefresherConfiguration};
use saluki_core::topology::TopologyBlueprint;
use saluki_env::EnvironmentProvider as _;
use saluki_error::{ErrorContext as _, GenericError};
use saluki_health::HealthRegistry;
use saluki_io::net::ListenAddress;
use tokio::select;
use tracing::{error, info, warn};

mod components;
use self::components::remapper::AgentTelemetryRemapperConfiguration;

mod env_provider;
use self::env_provider::ADPEnvironmentProvider;

#[cfg(target_os = "linux")]
#[global_allocator]
static ALLOC: memory_accounting::allocator::TrackingAllocator<tikv_jemallocator::Jemalloc> =
    memory_accounting::allocator::TrackingAllocator::new(tikv_jemallocator::Jemalloc);

#[cfg(not(target_os = "linux"))]
#[global_allocator]
static ALLOC: memory_accounting::allocator::TrackingAllocator<std::alloc::System> =
    memory_accounting::allocator::TrackingAllocator::new(std::alloc::System);

#[tokio::main]
async fn main() {
    let started = Instant::now();

    let logging_api_handler = match initialize_dynamic_logging(None).await {
        Ok(handler) => handler,
        Err(e) => {
            fatal_and_exit(format!("failed to initialize logging: {}", e));
            return;
        }
    };

    if let Err(e) = initialize_metrics("adp").await {
        fatal_and_exit(format!("failed to initialize metrics: {}", e));
    }

    if let Err(e) = initialize_allocator_telemetry().await {
        fatal_and_exit(format!("failed to initialize allocator telemetry: {}", e));
    }

    if let Err(e) = initialize_tls() {
        fatal_and_exit(format!("failed to initialize TLS: {}", e));
    }

    match run(started, logging_api_handler).await {
        Ok(()) => info!("Agent Data Plane stopped."),
        Err(e) => {
            // TODO: It'd be better to take the error cause chain and write it out as a list of errors, instead of
            // having it be multi-line, since the multi-line bit messes with the log formatting.
            error!("{:?}", e);
            std::process::exit(1);
        }
    }
}

async fn run(started: Instant, logging_api_handler: LoggingAPIHandler) -> Result<(), GenericError> {
    let app_details = saluki_metadata::get_app_details();
    info!(
        version = app_details.version().raw(),
        git_hash = app_details.git_hash(),
        target_arch = app_details.target_arch(),
        build_time = app_details.build_time(),
        "Agent Data Plane starting..."
    );

    // Load our configuration and create all high-level primitives (health registry, component registry, environment
    // provider, etc) that are needed to build the topology.
    let configuration = ConfigurationLoader::default()
        .try_from_yaml("/etc/datadog-agent/datadog.yaml")
        .from_environment("DD")?
        .with_default_secrets_resolution()
        .await?
        .into_generic()?;

    let component_registry = ComponentRegistry::default();
    let health_registry = HealthRegistry::new();

    let env_provider =
        ADPEnvironmentProvider::from_configuration(&configuration, &component_registry, &health_registry).await?;

    // Create a simple pipeline that runs a DogStatsD source, an aggregation transform to bucket into 10 second windows,
    // and a Datadog Metrics destination that forwards aggregated buckets to the Datadog Platform.
    let blueprint = create_topology(&configuration, &env_provider, &component_registry).await?;

    // Build our unprivileged and privileged API server.
    //
    // The unprivileged API is purely for things like health checks or read-only information. The privileged API is
    // meant for sensitive information or actions that require elevated permissions.
    let unprivileged_api = APIBuilder::new()
        .with_handler(health_registry.api_handler())
        .with_handler(component_registry.api_handler());

    let privileged_api = APIBuilder::new()
        .with_self_signed_tls()
        .with_grpc_service(new_remote_agent_service())
        .with_handler(logging_api_handler)
        .with_optional_handler(env_provider.workload_api_handler());

    // Run memory bounds validation to ensure that we can launch the topology with our configured memory limit, if any.
    let bounds_configuration = MemoryBoundsConfiguration::try_from_config(&configuration)?;
    let memory_limiter = initialize_memory_bounds(bounds_configuration, &component_registry)?;

    if let Ok(val) = std::env::var("DD_ADP_WRITE_SIZING_GUIDE") {
        if val != "false" {
            if let Err(error) = write_sizing_guide(component_registry.as_bounds()) {
                warn!("Failed to write sizing guide: {}", error);
            } else {
                return Ok(());
            }
        }
    }

    // Bounds validation succeeded, so now we'll build and spawn the topology.
    let built_topology = blueprint.build().await?;
    let mut running_topology = built_topology.spawn(&health_registry, memory_limiter).await?;

    // Spawn the health checker.
    health_registry.spawn().await?;

    // Spawn both of our API servers.
    spawn_unprivileged_api(&configuration, unprivileged_api).await?;
    spawn_privileged_api(&configuration, privileged_api).await?;

    let startup_time = started.elapsed();

    info!(
        init_time_ms = startup_time.as_millis(),
        "Topology running, waiting for interrupt..."
    );

    let mut finished_with_error = false;
    select! {
        _ = running_topology.wait_for_unexpected_finish() => {
            error!("Component unexpectedly finished. Shutting down...");
            finished_with_error = true;
        },
        _ = tokio::signal::ctrl_c() => {
            info!("Received SIGINT, shutting down...");
        }
    }

    match running_topology.shutdown_with_timeout(Duration::from_secs(30)).await {
        Ok(()) => {
            if finished_with_error {
                warn!("Topology shutdown complete despite error(s).")
            } else {
                info!("Topology shutdown successfully.")
            }
            Ok(())
        }
        Err(e) => Err(e),
    }
}

async fn create_topology(
    configuration: &GenericConfiguration, env_provider: &ADPEnvironmentProvider, component_registry: &ComponentRegistry,
) -> Result<TopologyBlueprint, GenericError> {
    // Create a simple pipeline that runs a DogStatsD source, an aggregation transform to bucket into 10 second windows,
    // and a Datadog Metrics destination that forwards aggregated buckets to the Datadog Platform.
    let dsd_config = DogStatsDConfiguration::from_configuration(configuration)
        .error_context("Failed to configure DogStatsD source.")?
        .with_origin_tags_resolver(env_provider.workload().clone());
    let dsd_agg_config = AggregateConfiguration::from_configuration(configuration)
        .error_context("Failed to configure aggregate transform.")?;
    let dsd_prefix_filter_configuration = DogstatsDPrefixFilterConfiguration::from_configuration(configuration)?;
    let host_enrichment_config = HostEnrichmentConfiguration::from_environment_provider(env_provider.clone());
    let enrich_config = ChainedConfiguration::default().with_transform_builder(host_enrichment_config);
    let mut dd_metrics_config = DatadogMetricsConfiguration::from_configuration(configuration)
        .error_context("Failed to configure Datadog Metrics destination.")?;

    match RefresherConfiguration::from_configuration(configuration) {
        Ok(refresher_configuration) => {
            let refreshable_configuration: RefreshableConfiguration = refresher_configuration.build()?;
            dd_metrics_config.add_refreshable_configuration(refreshable_configuration);
        }
        Err(_) => {
            info!(
                "Dynamic configuration refreshing will be unavailable due to failure to configure refresher configuration."
            )
        }
    }

    let events_service_checks_config = DatadogEventsServiceChecksConfiguration::from_configuration(configuration)
        .error_context("Failed to configure Datadog Events/Service Checks destination.")?;

    let topology_registry = component_registry.get_or_create("topology");
    let mut blueprint = TopologyBlueprint::from_component_registry(topology_registry);

    blueprint
        .add_source("dsd_in", dsd_config)?
        .add_transform("dsd_agg", dsd_agg_config)?
        .add_transform("enrich", enrich_config)?
        .add_transform("dsd_prefix_filter", dsd_prefix_filter_configuration)?
        .add_destination("dd_metrics_out", dd_metrics_config)?
        .add_destination("dd_events_sc_out", events_service_checks_config)?
        .connect_component("dsd_agg", ["dsd_in.metrics"])?
        .connect_component("dsd_prefix_filter", ["dsd_agg"])?
        .connect_component("enrich", ["dsd_prefix_filter"])?
        .connect_component("dd_metrics_out", ["enrich"])?
        .connect_component("dd_events_sc_out", ["dsd_in.events", "dsd_in.service_checks"])?;

    let telemetry_enabled = configuration.get_typed_or_default::<bool>("telemetry_enabled");
    let in_standalone_mode = configuration.get_typed_or_default::<bool>("adp.standalone_mode");

    // When telemetry is enabled, or we're not in standalone mode, we need to collect internal metrics, so add those
    // components and route them here.
    if telemetry_enabled || !in_standalone_mode {
        let int_metrics_config = InternalMetricsConfiguration;
        let int_metrics_remap_config = AgentTelemetryRemapperConfiguration::new();

        blueprint
            .add_source("internal_metrics_in", int_metrics_config)?
            .add_transform("internal_metrics_remap", int_metrics_remap_config)?
            .connect_component("internal_metrics_remap", ["internal_metrics_in"])?;
    }

    // When not in standalone mode, install the necessary components for registering ourselves with the Datadog Agent as
    // a "remote agent", which wires up ADP to allow the Datadog Agent to query it for status and flare information.
    if !in_standalone_mode {
        let status_configuration = DatadogStatusFlareConfiguration::from_configuration(configuration).await?;
        blueprint
            .add_destination("dd_status_flare_out", status_configuration)?
            .connect_component("dd_status_flare_out", ["internal_metrics_remap"])?;
    }

    // When internal telemetry is enabled, expose a Prometheus scrape endpoint that the Datadog Agent will pull from.
    if telemetry_enabled {
        let prometheus_config = PrometheusConfiguration::from_configuration(configuration)?;
        info!(
            "Serving telemetry scrape endpoint on {}.",
            prometheus_config.listen_address()
        );

        blueprint
            .add_destination("internal_metrics_out", prometheus_config)?
            .connect_component("internal_metrics_out", ["internal_metrics_remap"])?;
    }

    Ok(blueprint)
}

<<<<<<< HEAD
fn write_sizing_guide(bounds: ComponentBounds) -> Result<(), GenericError> {
    use std::{
        fs::File,
        io::{BufWriter, Write},
    };

    let template = include_str!("sizing_guide_template.html");
    let mut output = BufWriter::new(File::create("sizing_guide.html")?);
    for line in template.lines() {
        if line.trim() == "<!-- INSERT GENERATED CONTENT -->" {
            serde_json::to_writer_pretty(&mut output, &bounds.to_exprs())?;
        } else {
            output.write_all(line.as_bytes())?;
        }
        output.write_all(b"\n")?;
    }
    info!("Wrote sizing guide to sizing_guide.html");
    output.flush()?;
=======
async fn spawn_unprivileged_api(
    configuration: &GenericConfiguration, api_builder: APIBuilder,
) -> Result<(), GenericError> {
    let api_listen_address = configuration
        .try_get_typed("api_listen_address")
        .error_context("Failed to get API listen address.")?
        .unwrap_or_else(|| ListenAddress::Tcp(([0, 0, 0, 0], 5100).into()));

    // TODO: Use something better than `pending()`... perhaps something like a more generalized
    // `ComponentShutdownCoordinator` that allows for triggering and waiting for all attached tasks to signal that
    // they've shutdown.
    tokio::spawn(async move {
        info!("Serving unprivileged API on {}.", api_listen_address);

        if let Err(e) = api_builder.serve(api_listen_address, pending()).await {
            error!("Failed to serve unprivileged API: {}", e);
        }
    });

    Ok(())
}

async fn spawn_privileged_api(
    configuration: &GenericConfiguration, api_builder: APIBuilder,
) -> Result<(), GenericError> {
    let api_listen_address = configuration
        .try_get_typed("secure_api_listen_address")
        .error_context("Failed to get secure API listen address.")?
        .unwrap_or_else(|| ListenAddress::Tcp(([0, 0, 0, 0], 5101).into()));

    // TODO: Use something better than `pending()`... perhaps something like a more generalized
    // `ComponentShutdownCoordinator` that allows for triggering and waiting for all attached tasks to signal that
    // they've shutdown.
    tokio::spawn(async move {
        info!("Serving privileged API on {}.", api_listen_address);

        if let Err(e) = api_builder.serve(api_listen_address, pending()).await {
            error!("Failed to serve privileged API: {}", e);
        }
    });

>>>>>>> f5ce7196
    Ok(())
}<|MERGE_RESOLUTION|>--- conflicted
+++ resolved
@@ -268,7 +268,6 @@
     Ok(blueprint)
 }
 
-<<<<<<< HEAD
 fn write_sizing_guide(bounds: ComponentBounds) -> Result<(), GenericError> {
     use std::{
         fs::File,
@@ -287,7 +286,10 @@
     }
     info!("Wrote sizing guide to sizing_guide.html");
     output.flush()?;
-=======
+
+    Ok(())
+}
+
 async fn spawn_unprivileged_api(
     configuration: &GenericConfiguration, api_builder: APIBuilder,
 ) -> Result<(), GenericError> {
@@ -329,6 +331,5 @@
         }
     });
 
->>>>>>> f5ce7196
     Ok(())
 }