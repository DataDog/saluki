--- conflicted
+++ resolved
@@ -122,12 +122,9 @@
     let primary_api = APIBuilder::new()
         .with_handler(health_registry.api_handler())
         .with_handler(component_registry.api_handler())
-<<<<<<< HEAD
         .with_grpc_service(remote_agent_server)
-        .with_self_signed_tls();
-=======
+        .with_self_signed_tls()
         .with_handler(logging_api_handler);
->>>>>>> a5cd844f
 
     // Run memory bounds validation to ensure that we can launch the topology with our configured memory limit, if any.
     let bounds_configuration = MemoryBoundsConfiguration::try_from_config(&configuration)?;
