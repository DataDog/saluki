--- conflicted
+++ resolved
@@ -59,13 +59,9 @@
 # Build ADP.
 WORKDIR /adp
 COPY . /adp
-<<<<<<< HEAD
-RUN mkdir -p /adp/target/bin &&  cargo build --profile ${BUILD_PROFILE} --bin agent-data-plane --features ${BUILD_FEATURES} --target-dir /adp/target && \
+RUN mkdir -p /adp/target/bin &&  cargo build --profile ${BUILD_PROFILE} --package agent-data-plane --features ${BUILD_FEATURES} --target-dir /adp/target && \
 cp /adp/target/${BUILD_PROFILE}/agent-data-plane /adp/target/bin/
 
-=======
-RUN cargo build --profile ${BUILD_PROFILE} --package agent-data-plane --features ${BUILD_FEATURES}
->>>>>>> f6f09938
 
 # Calculate the necessary licenses that we need to include in the final image.
 FROM ${BUILD_IMAGE} AS license-builder
