optimization_goal: memory
erratic: false

target:
  name: agent-data-plane
  command: /usr/local/bin/agent-data-plane run --config=/etc/agent-data-plane/empty.yaml
  cpu_allotment: 4
  memory_allotment: 2GiB

  environment:
<<<<<<< HEAD
    # Dummy, self-signed certificate since we're not running alongside the Datadog Agent which
    # would otherwise be providing the IPC certificate.
    DD_IPC_CERT_FILE_PATH: /etc/agent-data-plane/cert.pem
=======
    # Emit logs in JSON so we get better parsing/search over them in the SMP target logs index.
    DD_LOG_FORMAT_JSON: "true"
>>>>>>> 5cb4a644

    DD_API_KEY: foo00000001
    DD_HOSTNAME: smp-regression
    DD_DD_URL: http://127.0.0.1:9091

    # Set the context limit in the aggregator to right above 10K, which matches the maximum number of contexts we expect
    # to generate. We essentially don't want the aggregator to be a limiting factor.
    DD_AGGREGATE_CONTEXT_LIMIT: "10100"

    # Disables UDP and enables listening on UDS in SOCK_DGRAM mode.
    DD_DOGSTATSD_PORT: "0"
    DD_DOGSTATSD_SOCKET: /tmp/adp-dogstatsd-dgram.sock

    # Runs ADP in standalone mode, which decouples ADP from any dependency on the Datadog Agent.
    DD_ADP_STANDALONE_MODE: "true"

    # Enable internal telemetry endpoint.
    DD_TELEMETRY_ENABLED: "true"
    DD_PROMETHEUS_LISTEN_ADDR: tcp://127.0.0.1:5102

checks:
  - name: memory_usage
    description: "Acceptable upper bound on the memory used by ADP when handling 'medium' DSD traffic."
    bounds:
      series: total_rss_bytes
      upper_bound: "75.0 MiB"

report_links:
  - text: (metrics)
    link: "https://app.datadoghq.com/dashboard/4br-nxz-khi?fromUser=true&refresh_mode=paused&tpl_var_adp-run-id%5B0%5D={{ job_id }}&tpl_var_experiment%5B0%5D={{ experiment }}&view=spans&from_ts={{ start_time_ms }}&to_ts={{ end_time_ms }}&live=false"
  - text: (profiles)
    link: "https://app.datadoghq.com/profiling/explorer?query=env%3Asingle-machine-performance%20service%3Aagent-data-plane%20job_id%3A{{ job_id }}%20experiment%3A{{ experiment }}&agg_m=count&agg_m_source=base&agg_t=count&fromUser=false&viz=stream&start={{ filter_start }}&end={{ filter_end }}&paused=true"
  - text: (logs)
    link: "https://app.datadoghq.com/logs?query=experiment%3A{{ experiment }}%20run_id%3A{{ job_id }}&agg_m=count&agg_m_source=base&agg_q=%40span.url&agg_q_source=base&agg_t=count&fromUser=true&index=single-machine-performance-target-logs&messageDisplay=inline&refresh_mode=paused&storage=hot&stream_sort=time%2Cdesc&top_n=100&top_o=top&viz=stream&x_missing=true&from_ts={{ filter_start }}&to_ts={{ filter_end }}&live=false"<|MERGE_RESOLUTION|>--- conflicted
+++ resolved
@@ -8,14 +8,12 @@
   memory_allotment: 2GiB
 
   environment:
-<<<<<<< HEAD
     # Dummy, self-signed certificate since we're not running alongside the Datadog Agent which
     # would otherwise be providing the IPC certificate.
     DD_IPC_CERT_FILE_PATH: /etc/agent-data-plane/cert.pem
-=======
+
     # Emit logs in JSON so we get better parsing/search over them in the SMP target logs index.
     DD_LOG_FORMAT_JSON: "true"
->>>>>>> 5cb4a644
 
     DD_API_KEY: foo00000001
     DD_HOSTNAME: smp-regression
