[workspace]
members = [
  "bin/agent-data-plane",
  "bin/correctness/airlock",
  "bin/correctness/ground-truth",
  "bin/correctness/metrics-intake",
  "bin/correctness/millstone",
  "bin/correctness/stele",
  "lib/datadog-protos",
  "lib/ddsketch-agent",
  "lib/memory-accounting",
  "lib/process-memory",
  "lib/saluki-api",
  "lib/saluki-app",
  "lib/saluki-components",
  "lib/saluki-config",
  "lib/saluki-context",
  "lib/saluki-core",
  "lib/saluki-env",
  "lib/saluki-error",
  "lib/saluki-event",
  "lib/saluki-health",
  "lib/saluki-io",
  "lib/saluki-metadata",
  "lib/saluki-metrics",
  "lib/saluki-tls",
  "lib/stringtheory",
]
resolver = "2"

[workspace.package]
edition = "2021"
license = "Apache-2.0"
repository = "https://github.com/DataDog/saluki"

[workspace.dependencies]
datadog-protos = { path = "lib/datadog-protos" }
ddsketch-agent = { path = "lib/ddsketch-agent" }
memory-accounting = { path = "lib/memory-accounting" }
process-memory = { path = "lib/process-memory" }
saluki-api = { path = "lib/saluki-api" }
saluki-app = { path = "lib/saluki-app" }
saluki-components = { path = "lib/saluki-components" }
saluki-config = { path = "lib/saluki-config" }
saluki-context = { path = "lib/saluki-context" }
saluki-core = { path = "lib/saluki-core" }
saluki-env = { path = "lib/saluki-env" }
saluki-error = { path = "lib/saluki-error" }
saluki-event = { path = "lib/saluki-event" }
saluki-health = { path = "lib/saluki-health" }
saluki-io = { path = "lib/saluki-io" }
saluki-metadata = { path = "lib/saluki-metadata" }
saluki-metrics = { path = "lib/saluki-metrics" }
saluki-tls = { path = "lib/saluki-tls" }
stele = { path = "bin/correctness/stele" }
stringtheory = { path = "lib/stringtheory" }
async-trait = { version = "0.1", default-features = false }
axum = { version = "0.7", default-features = false }
bytes = { version = "1", default-features = false }
protobuf = { version = "3.3.0", default-features = false, features = ["with-bytes"] }
protobuf-codegen = { version = "3.3.0", default-features = false }
serde = { version = "1", default-features = false, features = ["derive", "std"] }
snafu = { version = "0.8", default-features = false, features = ["std"] }
tokio = { version = "1", default-features = false }
tracing = { version = "0.1", default-features = false, features = ["std"] }
ahash = { version = "0.8", default-features = false, features = ["std", "runtime-rng"] }
async-compression = { version = "0.4.13", default-features = false }
bitmask-enum = { version = "2.2", default-features = false }
figment = { version = "0.10", default-features = false }
hostname = { version = "0.4", default-features = false }
http = { version = "1", default-features = false }
http-body = { version = "1", default-features = false }
http-body-util = { version = "0.1.0", default-features = false }
hyper = { version = "1", default-features = false }
hyper-rustls = { version = "0.27", default-features = false, features = ["aws-lc-rs", "http2", "rustls-native-certs"] }
hyper-util = { version = "0.1.10", default-features = false }
indexmap = { version = "2", default-features = false }
k8s-openapi = { version = "0.22", default-features = false }
kube = { version = "0.94", default-features = false }
memchr = { version = "2.7", default-features = false }
metrics = { version = "0.24", default-features = false }
metrics-util = { version = "0.18", default-features = false }
nom = { version = "7", default-features = false }
ordered-float = { version = "4.6", default-features = false }
paste = { version = "1", default-features = false }
pin-project = { version = "1.1", default-features = false }
pin-project-lite = { version = "0.2", default-features = false }
proptest = { version = "1.6", default-features = false }
prost = { version = "0.13", default-features = false }
quanta = { version = "0.12", default-features = false }
rand = { version = "0.8.5", default-features = false }
rand_distr = { version = "0.4.3", default-features = false }
regex = { version = "1.11", default-features = false }
rustls = { version = "0.23", default-features = false, features = ["aws_lc_rs", "logging", "std", "tls12"] }
similar-asserts = { version = "1.5", default-features = false }
slab = { version = "0.4", default-features = false }
tokio-util = { version = "0.7.10", default-features = false }
tower = { version = "0.5", default-features = false }
tracing-subscriber = { version = "0.3", default-features = false }
url = { version = "2", default-features = false }
ndarray = { version = "0.16", default-features = false }
ndarray-stats = { version = "0.6", default-features = false }
noisy_float = { version = "0.2", default-features = false }
libc = { version = "0.2.162", default-features = false }
socket2 = { version = "0.5.7", default-features = false }
containerd-client = { version = "0.6.0", default-features = false }
tonic-build = { version = "0.12", default-features = false }
tonic = { version = "0.12", default-features = false }
arc-swap = { version = "1.7.1", default-features = false }
async-stream = { version = "0.3.5", default-features = false }
futures = { version = "0.3.30", default-features = false }
prost-types = { version = "0.13", default-features = false }
serde_json = { version = "1.0.135", default-features = false, features = ["std"] }
rustls-pemfile = { version = "2.2", default-features = false }
tokio-rustls = { version = "0.26.0", default-features = false, features = ["aws_lc_rs"] }
anyhow = { version = "1", default-features = false }
chrono = { version = "0.4", default-features = false, features = ["clock"] }
bytesize = { version = "1.3.0", default-features = false, features = ["serde"] }
criterion = { version = "0.5", features = ["html_reports"] }
dhat = { version = "0.3", default-features = false }
average = { version = "0.15.1", default-features = false }
loom = { version = "0.7", default-features = false }
trybuild = { version = "1", default-features = false }
tokio-test = { version = "0.4.4", default-features = false }
simdutf8 = { version = "0.1.5", default-features = false }
smallvec = { version = "1.13", default-features = false }
windows-sys = { version = "0.59", default-features = false }
rustls-native-certs = { version = "0.8", default-features = false }
hashbrown = { version = "0.15", default-features = false }
quick_cache = { version = "0.6", default-features = false }
crossbeam-queue = { version = "0.3", default-features = false }
float-cmp = { version = "0.10", default-features = false }
tower-http = { version = "0.6", default-features = false }
bollard = { version = "0.17", default-features = false }
<<<<<<< HEAD
clap = { version = "4.5.20", default-features = false }
reqwest = { version = "0.12.12", default-features = false }
=======
clap = { version = "4.5.26", default-features = false }
reqwest = { version = "0.12.8", default-features = false }
>>>>>>> d00f9159
lading-payload = { git = "https://github.com/DataDog/lading", tag = "v0.25.2" }
serde_yaml = { version = "0.9", default-features = false }
serde_with = { version = "3.11.0", default-features = false, features = ["macros"] }
triomphe = { git = "https://github.com/Manishearth/triomphe.git", rev = "3c3d47a3afdf43ad776769e20616bb4d5f919a7f", default-features = false }
chrono-tz = { version = "0.10", default-features = false }
iana-time-zone = { version = "0.1", default-features = false }
backon = { version = "1", default-features = false }
http-serde-ext = { version = "1", default-features = false }
tikv-jemalloc-ctl = "0.6"
tikv-jemallocator = { version = "0.6", default-features = false }
axum-extra = { version = "0.9", default-features = false }
papaya = { version = "0.1.7", default-features = false }

[profile.release]
lto = "thin"
codegen-units = 4
debug = true

[profile.optimized-release]
inherits = "release"
lto = "fat"
codegen-units = 1
debug = false

[profile.optimized-debug-release]
inherits = "optimized-release"
debug = true

[workspace.lints.clippy]
new_without_default = "allow"<|MERGE_RESOLUTION|>--- conflicted
+++ resolved
@@ -132,13 +132,8 @@
 float-cmp = { version = "0.10", default-features = false }
 tower-http = { version = "0.6", default-features = false }
 bollard = { version = "0.17", default-features = false }
-<<<<<<< HEAD
-clap = { version = "4.5.20", default-features = false }
+clap = { version = "4.5.26", default-features = false }
 reqwest = { version = "0.12.12", default-features = false }
-=======
-clap = { version = "4.5.26", default-features = false }
-reqwest = { version = "0.12.8", default-features = false }
->>>>>>> d00f9159
 lading-payload = { git = "https://github.com/DataDog/lading", tag = "v0.25.2" }
 serde_yaml = { version = "0.9", default-features = false }
 serde_with = { version = "3.11.0", default-features = false, features = ["macros"] }
