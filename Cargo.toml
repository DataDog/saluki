--- conflicted
+++ resolved
@@ -142,15 +142,12 @@
 iana-time-zone = { version = "0.1", default-features = false }
 backon = { version = "1", default-features = false }
 http-serde-ext = { version = "1", default-features = false }
-<<<<<<< HEAD
 uuid = { version = "1.11.0", default-features = false }
 rcgen = { version = "0.13.1", default-features = false }
-=======
 tikv-jemalloc-ctl = "0.6"
 tikv-jemallocator = { version = "0.6", default-features = false }
 axum-extra = { version = "0.9", default-features = false }
 papaya = { version = "0.1.7", default-features = false }
->>>>>>> a5cd844f
 
 [profile.release]
 lto = "thin"
