--- conflicted
+++ resolved
@@ -187,12 +187,9 @@
 sha3 = { version = "0.10", default-features = false }
 pyo3 = { version = "0.25", default-features = false }
 test-strategy = { version = "0.4", default-features = false }
-<<<<<<< HEAD
 opentelemetry-semantic-conventions = { version = "0.30.0", default-features = false }
-=======
 pyo3-ffi = { version = "0.25", default-features = false }
 comfy-table = "7.1.4"
->>>>>>> ae0e08f0
 
 [profile.release]
 debug = true
