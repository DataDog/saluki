--- conflicted
+++ resolved
@@ -23,11 +23,7 @@
 saluki-metrics = { workspace = true }
 serde_yaml = { workspace = true }
 sha3 = { workspace = true }
-<<<<<<< HEAD
 tokio = { workspace = true, features = ["rt", "io-util", "macros", "rt-multi-thread"] }
-=======
-tokio = { workspace = true, features = ["io-util", "rt"] }
->>>>>>> d8a59fdb
 tracing = { workspace = true }
 
 [dev-dependencies]
