--- conflicted
+++ resolved
@@ -492,41 +492,6 @@
                 Some(context)
             }
             None => {
-<<<<<<< HEAD
-                match self.create_context(context_key, name, tags, origin_tags) {
-                    Some(context) => {
-                        debug!(?context_key, ?context, "Resolved new context.");
-                        if self.caching_enabled {
-                            self.context_cache.insert(context_key, context.clone());
-                            self.expiration.mark_entry_accessed(context_key);
-                        }
-
-                        // TODO: This is lazily updated during resolve, which means this metric might lag behind the actual
-                        // count as interned strings are dropped/reclaimed... but we don't have a way to figure out if a given
-                        // `MetaString` is an interned string and if dropping it would actually reclaim the interned string...
-                        // so this is our next best option short of instrumenting `GenericMapInterner` directly.
-                        //
-                        // We probably want to do that in the future, but this is just a little cleaner without adding extra
-                        // fluff to `GenericMapInterner` which is already complex as-is.
-                        self.stats.interner_entries().set(self.interner.len() as f64);
-                        self.stats.interner_len_bytes().set(self.interner.len_bytes() as f64);
-                        self.stats.resolved_new_context_total().increment(1);
-                        self.stats.active_contexts().increment(1);
-
-                        // TODO: This is crappy to have to do every time we resolve, because we need to read all cache
-                        // shards. Realistically, what we could do -- to avoid having to do this as a background task --
-                        // would be to increment the `cached_contexts` metric here and then decrement it when an entry is
-                        // evicted, by pushing that logic into the lifecycle implementation.
-                        //
-                        // That wouldn't cover direct removals, though, which we only do as a result of expiration, to be
-                        // fair... but would still be a little janky as well.
-                        self.stats.cached_contexts().set(self.context_cache.len() as f64);
-
-                        Some(context)
-                    }
-                    None => None,
-                }
-=======
                 let context = self.create_context(context_key, name, tags, origin_tags)?;
 
                 self.context_cache.insert(context_key, context.clone());
@@ -534,7 +499,6 @@
 
                 debug!(?context_key, ?context, "Resolved new context.");
                 Some(context)
->>>>>>> d4c74bdf
             }
         }
     }
