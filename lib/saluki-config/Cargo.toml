--- conflicted
+++ resolved
@@ -11,15 +11,11 @@
 [dependencies]
 arc-swap = { workspace = true }
 figment = { workspace = true, features = ["env"] }
-<<<<<<< HEAD
-reqwest = { workspace = true, features = ["rustls-tls-native-roots-no-provider", "json"] }
 rustls = { workspace = true }
-=======
 reqwest = { workspace = true, features = [
   "rustls-tls-native-roots-no-provider",
   "json",
 ] }
->>>>>>> d513d45a
 saluki-error = { workspace = true }
 saluki-io = { workspace = true }
 serde = { workspace = true }
