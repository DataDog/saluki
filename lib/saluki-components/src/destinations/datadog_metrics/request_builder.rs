<<<<<<< HEAD
=======
use std::io;

>>>>>>> e61cf94e
use datadog_protos::metrics::{self as proto, Resource};
use http::{Method, Request, Uri};
use protobuf::CodedOutputStream;
use saluki_core::pooling::ObjectPool;
use saluki_event::metric::*;
use saluki_io::net::client::replay::ReplayBody;
use saluki_io::{
    buf::{ChunkedBuffer, ChunkedBufferObjectPool, ReadWriteIoBuffer},
    compression::*,
};
use snafu::{ResultExt, Snafu};
use std::{io, time::Duration};
use tokio::io::AsyncWriteExt as _;
use tracing::{debug, trace};

pub(super) const SCRATCH_BUF_CAPACITY: usize = 8192;

#[derive(Debug, Snafu)]
#[snafu(context(suffix(false)))]
pub enum RequestBuilderError {
    #[snafu(display("got metric type {} for endpoint {:?}", metric_type, endpoint))]
    InvalidMetricForEndpoint {
        metric_type: &'static str,
        endpoint: MetricsEndpoint,
    },
    #[snafu(display("failed to encode/write payload: {}", source))]
    FailedToEncode {
        source: protobuf::Error,
    },
    #[snafu(display(
        "request payload was too large after compressing ({} > {})",
        compressed_size_bytes,
        compressed_limit_bytes
    ))]
    PayloadTooLarge {
        compressed_size_bytes: usize,
        compressed_limit_bytes: usize,
    },
    #[snafu(display("failed to write/compress payload: {}", source))]
    Io {
        source: io::Error,
    },
    #[snafu(display("error when building API endpoint/request: {}", source))]
    Http {
        source: http::Error,
    },
    FailedToCreateReplayBody,
}

impl RequestBuilderError {
    pub fn is_recoverable(&self) -> bool {
        match self {
            // If the wrong metric type is being sent to the wrong endpoint's request builder, that's just a flat out
            // bug, so we can't possibly recover.
            Self::InvalidMetricForEndpoint { .. } => false,
            // I/O errors should only be getting created for compressor-related operations, and the scenarios in which
            // there are I/O errors should generally be very narrowly scoped to "the system is in a very bad state", so
            // we can't really recover from those... or perhaps _shouldn't_ try to recover from those.
            Self::Io { .. } => false,
            _ => true,
        }
    }
}

/// Metrics intake endpoint.
#[derive(Clone, Copy, Debug, Eq, PartialEq)]
pub enum MetricsEndpoint {
    /// Intake for series metrics.
    Series,

    /// Intake for sketch metrics.
    Sketches,
}

impl MetricsEndpoint {
    /// Gets the uncompressed payload size limit for this endpoint.
    pub const fn uncompressed_size_limit(&self) -> usize {
        match self {
            Self::Series => 5_242_880,    // 5 MiB
            Self::Sketches => 62_914_560, // 60 MiB
        }
    }

    /// Gets the compressed payload size limit for this endpoint.
    pub const fn compressed_size_limit(&self) -> usize {
        match self {
            Self::Series => 512_000,     // 500 kB
            Self::Sketches => 3_200_000, // 3 MB
        }
    }

    /// Gets the endpoint for the given metric.
    pub fn from_metric(metric: &Metric) -> Self {
        match metric.values() {
            MetricValues::Counter(..) | MetricValues::Rate(..) | MetricValues::Gauge(..) | MetricValues::Set(..) => {
                Self::Series
            }
            MetricValues::Distribution(..) => Self::Sketches,
        }
    }

    /// Gets the path for this endpoint.
    pub const fn endpoint_path(&self) -> &'static str {
        match self {
            Self::Series => "/api/v2/series",
            Self::Sketches => "/api/beta/sketches",
        }
    }
}

pub struct RequestBuilder<O>
where
    O: ObjectPool + 'static,
    O::Item: ReadWriteIoBuffer,
{
    api_key: String,
    api_uri: Uri,
    endpoint: MetricsEndpoint,
    buffer_pool: ChunkedBufferObjectPool<O>,
    scratch_buf: Vec<u8>,
    compressor: Compressor<ChunkedBuffer<O>>,
    compression_estimator: CompressionEstimator,
    uncompressed_len: usize,
    metrics_written: usize,
}

impl<O> RequestBuilder<O>
where
    O: ObjectPool + 'static,
    O::Item: ReadWriteIoBuffer,
{
    /// Creates a new `RequestBuilder` for the given endpoint, using the specified API key and base URI.
    pub async fn new(
        api_key: String, api_base_uri: Uri, endpoint: MetricsEndpoint, buffer_pool: O,
    ) -> Result<Self, RequestBuilderError> {
        let chunked_buffer_pool = ChunkedBufferObjectPool::new(buffer_pool);
        let compressor = create_compressor(&chunked_buffer_pool).await;
        let api_uri = build_uri_for_endpoint(api_base_uri, endpoint)?;

        Ok(Self {
            api_key,
            api_uri,
            endpoint,
            buffer_pool: chunked_buffer_pool,
            scratch_buf: Vec::with_capacity(SCRATCH_BUF_CAPACITY),
            compressor,
            compression_estimator: CompressionEstimator::default(),
            uncompressed_len: 0,
            metrics_written: 0,
        })
    }

    /// Attempts to encode a metric and write it to the current request payload.
    ///
    /// If the metric can't be encoded due to size constraints, `Ok(Some(metric))` will be returned, and the caller must
    /// call `flush` before attempting to encode the same metric again. Otherwise, `Ok(None)` is returned.
    ///
    /// ## Errors
    ///
    /// If the given metric is not valid for the endpoint this request builder is configured for, or if there is an
    /// error during compression of the encoded metric, an error will be returned.
    pub async fn encode(&mut self, metric: Metric) -> Result<Option<Metric>, RequestBuilderError> {
        // Make sure this metric is valid for the endpoint this request builder is configured for.
        let endpoint = MetricsEndpoint::from_metric(&metric);
        if endpoint != self.endpoint {
            return Err(RequestBuilderError::InvalidMetricForEndpoint {
                metric_type: metric.values().as_str(),
                endpoint: self.endpoint,
            });
        }

        // Encode the metric and then see if it will fit into the current request payload.
        //
        // If not, we return the original metric, signaling to the caller that they need to flush the current request
        // payload before encoding additional metrics.
        let encoded_metric = encode_single_metric(&metric);
        encoded_metric.write(&mut self.scratch_buf)?;

        // If the metric can't fit into the current request payload based on the uncompressed size limit, or isn't
        // likely to fit into the current request payload based on the estimated compressed size limit, then return it
        // to the caller: this indicates that a flush must happen before trying to encode the same metric again.
        //
        // TODO: Use of the estimated compressed size limit is a bit of a stopgap to avoid having to do full incremental
        // request building. We can still improve it, but the only sure-fire way to not exceed the (un)compressed
        // payload size limits is to be able to re-do the encoding/compression process in smaller chunks.
        let encoded_len = self.scratch_buf.len();
        let new_uncompressed_len = self.uncompressed_len + encoded_len;
        if new_uncompressed_len > self.endpoint.uncompressed_size_limit()
            || self
                .compression_estimator
                .would_write_exceed_threshold(encoded_len, self.endpoint.compressed_size_limit())
        {
            trace!(
                encoded_len,
                uncompressed_len = self.uncompressed_len,
                estimated_compressed_len = self.compression_estimator.estimated_len(),
                endpoint = ?self.endpoint,
                "Metric would exceed endpoint size limits."
            );
            return Ok(Some(metric));
        }

        // Write the scratch buffer to the compressor.
        self.compressor.write_all(&self.scratch_buf).await.context(Io)?;
        self.compression_estimator
            .track_write(&self.compressor, self.scratch_buf.len());
        self.uncompressed_len += self.scratch_buf.len();
        self.metrics_written += 1;

        trace!(
            encoded_len,
            uncompressed_len = self.uncompressed_len,
            estimated_compressed_len = self.compression_estimator.estimated_len(),
            "Wrote metric to compressor."
        );

        Ok(None)
    }

    /// Flushes the current request payload.
    ///
    /// This resets the internal state and prepares the request builder for further encoding. If there is no data to
    /// flush, this method will return `Ok(None)`.
    ///
    /// ## Errors
    ///
    /// If an error occurs while finalizing the compressor or creating the request, an error will be returned.
    pub async fn flush(
        &mut self,
    ) -> Result<Option<(usize, Request<ReplayBody<ChunkedBuffer<O>>>)>, RequestBuilderError> {
        if self.uncompressed_len == 0 {
            return Ok(None);
        }

        // Clear our internal state and finalize the compressor. We do it in this order so that if finalization fails,
        // somehow, the request builder is in a default state and encoding can be attempted again.
        let metrics_written = self.metrics_written;
        self.metrics_written = 0;

        let uncompressed_len = self.uncompressed_len;
        self.uncompressed_len = 0;

        self.compression_estimator.reset();

        let new_compressor = create_compressor(&self.buffer_pool).await;
        let mut compressor = std::mem::replace(&mut self.compressor, new_compressor);
        compressor.shutdown().await.context(Io)?;
        let buffer = compressor.into_inner();

        let compressed_len = buffer.len();
        let compressed_limit = self.endpoint.compressed_size_limit();
        if compressed_len > compressed_limit {
            return Err(RequestBuilderError::PayloadTooLarge {
                compressed_size_bytes: compressed_len,
                compressed_limit_bytes: compressed_limit,
            });
        }

        debug!(endpoint = ?self.endpoint, uncompressed_len, compressed_len, "Flushing request.");

        self.create_request(buffer).map(|req| Some((metrics_written, req)))
    }

    fn create_request(
        &self, buffer: ChunkedBuffer<O>,
    ) -> Result<Request<ReplayBody<ChunkedBuffer<O>>>, RequestBuilderError> {
        match ReplayBody::try_new(buffer, self.endpoint.compressed_size_limit()) {
            Ok(body) => {
                Request::builder()
                    .method(Method::POST)
                    .uri(self.api_uri.clone())
                    .header("Content-Type", "application/x-protobuf")
                    .header("Content-Encoding", "deflate")
                    .header("DD-API-KEY", self.api_key.clone())
                    // TODO: We can't access the version number of the package being built that _includes_ this library, so
                    // using CARGO_PKG_VERSION or something like that would always be the version of `saluki-components`, which
                    // isn't what we want... maybe we can figure out some way to shove it in a global somewhere or something?
                    .header("DD-Agent-Version", "0.1.0")
                    .header("User-Agent", "agent-data-plane/0.1.0")
                    .body(body)
                    .context(Http)
            }
            Err(_e) => Err(RequestBuilderError::FailedToCreateReplayBody),
        }
    }
}

fn build_uri_for_endpoint(api_base_uri: Uri, endpoint: MetricsEndpoint) -> Result<Uri, RequestBuilderError> {
    let mut builder = Uri::builder().path_and_query(endpoint.endpoint_path());

    if let Some(scheme) = api_base_uri.scheme() {
        builder = builder.scheme(scheme.clone());
    }

    if let Some(authority) = api_base_uri.authority() {
        builder = builder.authority(authority.clone());
    }

    builder.build().context(Http)
}

async fn create_compressor<O>(buffer_pool: &ChunkedBufferObjectPool<O>) -> Compressor<ChunkedBuffer<O>>
where
    O: ObjectPool + 'static,
    O::Item: ReadWriteIoBuffer,
{
    let write_buffer = buffer_pool.acquire().await;
    Compressor::from_scheme(CompressionScheme::zlib_default(), write_buffer)
}

enum EncodedMetric {
    Series(proto::MetricSeries),
    Sketch(proto::Sketch),
}

impl EncodedMetric {
    fn field_number(&self) -> u32 {
        // TODO: We _should_ derive this from the Protocol Buffers definitions themselves.
        //
        // This is more about establishing provenance than worrying about field numbers changing, though, since field
        // numbers changing is not backwards-compatible and should basically never, ever happen.
        match self {
            Self::Series(_) => 1,
            Self::Sketch(_) => 1,
        }
    }

    fn write(&self, buf: &mut Vec<u8>) -> Result<(), RequestBuilderError> {
        buf.clear();

        let mut output_stream = CodedOutputStream::vec(buf);

        // Write the field tag.
        let field_number = self.field_number();
        output_stream
            .write_tag(field_number, protobuf::rt::WireType::LengthDelimited)
            .context(FailedToEncode)?;

        // Write the message.
        match self {
            Self::Series(series) => output_stream.write_message_no_tag(series).context(FailedToEncode)?,
            Self::Sketch(sketch) => output_stream.write_message_no_tag(sketch).context(FailedToEncode)?,
        }

        Ok(())
    }
}

fn encode_single_metric(metric: &Metric) -> EncodedMetric {
    match metric.values() {
        MetricValues::Counter(..) | MetricValues::Rate(..) | MetricValues::Gauge(..) | MetricValues::Set(..) => {
            EncodedMetric::Series(encode_series_metric(metric))
        }
        MetricValues::Distribution(..) => EncodedMetric::Sketch(encode_sketch_metric(metric)),
    }
}

fn encode_series_metric(metric: &Metric) -> proto::MetricSeries {
    let mut series = proto::MetricSeries::new();
    series.set_metric(metric.context().name().clone().into());

    // Set our tags.
    //
    // This involves extracting some specific tags first that have to be set on dedicated fields (host, resources, etc)
    // and then setting the rest as generic tags.
    let mut tags = metric.context().tags().clone();

    let mut host_resource = Resource::new();
    host_resource.set_type("host".to_string().into());
    host_resource.set_name(metric.metadata().hostname().map(|h| h.into()).unwrap_or_default());
    series.mut_resources().push(host_resource);

    if let Some(ir_tags) = tags.remove_tags("dd.internal.resource") {
        for ir_tag in ir_tags {
            if let Some((resource_type, resource_name)) = ir_tag.value().and_then(|s| s.split_once(':')) {
                let mut resource = Resource::new();
                resource.set_type(resource_type.into());
                resource.set_name(resource_name.into());
                series.mut_resources().push(resource);
            }
        }
    }

    series.set_tags(tags.into_iter().map(|tag| tag.into_inner().into()).collect());

    // Set the origin metadata, if it exists.
    if let Some(origin) = metric.metadata().origin() {
        match origin {
            MetricOrigin::SourceType(source_type) => {
                series.set_source_type_name(source_type.as_ref().into());
            }
            MetricOrigin::OriginMetadata {
                product,
                subproduct,
                product_detail,
            } => {
                series.set_metadata(origin_metadata_to_proto_metadata(
                    *product,
                    *subproduct,
                    *product_detail,
                ));
            }
        }
    }

    let (metric_type, points, maybe_interval) = match metric.values() {
        MetricValues::Counter(points) => (proto::MetricType::COUNT, points.into_iter(), None),
        MetricValues::Rate(points, interval) => (proto::MetricType::RATE, points.into_iter(), Some(interval)),
        MetricValues::Gauge(points) => (proto::MetricType::GAUGE, points.into_iter(), None),
        MetricValues::Set(points) => (proto::MetricType::GAUGE, points.into_iter(), None),
        _ => unreachable!(),
    };

    series.set_type(metric_type);

    for (timestamp, value) in points {
        // If this is a rate metric, scale our value by the interval, in seconds.
        let value = maybe_interval
            .map(|interval| value / interval.as_secs_f64())
            .unwrap_or(value);
        let timestamp = timestamp.map(|ts| ts.get()).unwrap_or(0) as i64;

        let mut point = proto::MetricPoint::new();
        point.set_value(value);
        point.set_timestamp(timestamp);

        series.mut_points().push(point);
    }

    if let Some(interval) = maybe_interval {
        series.set_interval(interval.as_secs() as i64);
    }

    series
}

fn encode_sketch_metric(metric: &Metric) -> proto::Sketch {
    // TODO: I wonder if it would be more efficient to keep a `proto::Sketch` around and just clear it before encoding a
    // sketch metric. We'd avoid a few allocations for things that involve `Vec<T>`, although we wouldn't save anything
    // on string fields, since we're still allocating owned copies to convert into `Chars`, and clearing the existing
    // `Chars` ends up as a call to `Bytes::clear`... which seems like it has very little overhead, but it might be more
    // overhead than just creating a fresh `proto::Sketch` each time.
    //
    // Something to benchmark in the future.
    let mut sketch = proto::Sketch::new();
    sketch.set_metric(metric.context().name().into());
    sketch.set_host(metric.metadata().hostname().map(|h| h.into()).unwrap_or_default());
    sketch.set_tags(
        metric
            .context()
            .tags()
            .into_iter()
            .cloned()
            .map(|tag| tag.into_inner().into())
            .collect(),
    );

    // Set the origin metadata, if it exists.
    if let Some(MetricOrigin::OriginMetadata {
        product,
        subproduct,
        product_detail,
    }) = metric.metadata().origin()
    {
        sketch.set_metadata(origin_metadata_to_proto_metadata(
            *product,
            *subproduct,
            *product_detail,
        ));
    }

    let sketches = match metric.values() {
        MetricValues::Distribution(sketches) => sketches,
        _ => unreachable!(),
    };

    for (timestamp, value) in sketches {
        let timestamp = timestamp.map(|ts| ts.get()).unwrap_or(0) as i64;

        let mut dogsketch = proto::Dogsketch::new();
        dogsketch.set_ts(timestamp);
        value.merge_to_dogsketch(&mut dogsketch);

        sketch.mut_dogsketches().push(dogsketch);
    }

    sketch
}

fn origin_metadata_to_proto_metadata(product: u32, subproduct: u32, product_detail: u32) -> proto::Metadata {
    // NOTE: The naming discrepancies here -- category vs subproduct and service vs product detail -- are a consequence
    // of how these fields are named in the Datadog Platform, and the Protocol Buffers definitions used by the Datadog
    // Agent -- which we build off of -- have not yet caught up with renaming them to match.
    let mut metadata = proto::Metadata::new();
    let proto_origin = metadata.mut_origin();
    proto_origin.set_origin_product(product);
    proto_origin.set_origin_category(subproduct);
    proto_origin.set_origin_service(product_detail);
    metadata
}<|MERGE_RESOLUTION|>--- conflicted
+++ resolved
@@ -1,8 +1,5 @@
-<<<<<<< HEAD
-=======
 use std::io;
 
->>>>>>> e61cf94e
 use datadog_protos::metrics::{self as proto, Resource};
 use http::{Method, Request, Uri};
 use protobuf::CodedOutputStream;
@@ -14,7 +11,6 @@
     compression::*,
 };
 use snafu::{ResultExt, Snafu};
-use std::{io, time::Duration};
 use tokio::io::AsyncWriteExt as _;
 use tracing::{debug, trace};
 
