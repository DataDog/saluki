use std::{
    future::Future,
    pin::Pin,
    task::{Context, Poll},
    time::Duration,
};

use async_trait::async_trait;
use futures::FutureExt;
use http::{Request, Uri};
use http_body_util::BodyExt;
use hyper::body::Incoming;
use hyper_util::client::legacy::{Error, ResponseFuture};
use memory_accounting::{MemoryBounds, MemoryBoundsBuilder};
use metrics::Counter;

use saluki_config::GenericConfiguration;
use saluki_core::{
    components::{destinations::*, ComponentContext, MetricsBuilder},
    pooling::{FixedSizeObjectPool, ObjectPool},
    spawn_traced,
};
use saluki_error::GenericError;
use saluki_event::DataType;
use saluki_io::{
    buf::{get_fixed_bytes_buffer_pool, BytesBuffer, ChunkedBuffer, ReadWriteIoBuffer},
    net::client::{http::HttpClient, replay::ReplayBody},
};
use serde::Deserialize;
use tokio::{
<<<<<<< HEAD
    sync::{mpsc, oneshot},
    time::{sleep, Sleep},
};
use tower::{retry::Policy, BoxError, Service, ServiceBuilder};
=======
    select,
    sync::{mpsc, oneshot},
};
use tower::{BoxError, Service, ServiceBuilder};
>>>>>>> e61cf94e
use tracing::{debug, error, trace};

mod request_builder;
use self::request_builder::{MetricsEndpoint, RequestBuilder};

const DEFAULT_SITE: &str = "datadoghq.com";
const RB_BUFFER_POOL_COUNT: usize = 128;
const RB_BUFFER_POOL_BUF_SIZE: usize = 32_768;

fn default_site() -> String {
    DEFAULT_SITE.to_owned()
}

#[derive(Clone)]
struct Metrics {
    events_sent: Counter,
    bytes_sent: Counter,
    events_dropped_http: Counter,
    events_dropped_encoder: Counter,
    http_failed_send: Counter,
}

impl Metrics {
    fn from_component_context(context: ComponentContext) -> Self {
        let builder = MetricsBuilder::from_component_context(context);

        Self {
            events_sent: builder.register_counter("component_events_sent_total"),
            bytes_sent: builder.register_counter("component_bytes_sent_total"),
            events_dropped_http: builder.register_counter_with_labels(
                "component_events_dropped_total",
                &[("intentional", "false"), ("drop_reason", "http_failure")],
            ),
            events_dropped_encoder: builder.register_counter_with_labels(
                "component_events_dropped_total",
                &[("intentional", "false"), ("drop_reason", "encoder_failure")],
            ),
            http_failed_send: builder
                .register_counter_with_labels("component_errors_total", &[("error_type", "http_send")]),
        }
    }

    fn events_sent(&self) -> &Counter {
        &self.events_sent
    }

    fn bytes_sent(&self) -> &Counter {
        &self.bytes_sent
    }

    fn events_dropped_http(&self) -> &Counter {
        &self.events_dropped_http
    }

    fn events_dropped_encoder(&self) -> &Counter {
        &self.events_dropped_encoder
    }

    fn http_failed_send(&self) -> &Counter {
        &self.http_failed_send
    }
}

/// Datadog Metrics destination.
///
/// Forwards metrics to the Datadog platform. It can handle both series and sketch metrics, and only utilizes the latest
/// API endpoints for both, which both use Protocol Buffers-encoded payloads.
///
/// ## Missing
///
/// - ability to configure either the basic site _or_ a specific endpoint (requires a full URI at the moment, even if
///   it's just something like `https`)
/// - retries, timeouts, rate limiting (no Tower middleware stack yet)
#[derive(Deserialize)]
#[allow(dead_code)]
pub struct DatadogMetricsConfiguration {
    /// The API key to use.
    api_key: String,

    /// The site to send metrics to.
    ///
    /// This is the base domain for the Datadog site in which the API key originates from. This will generally be a
    /// portion of the domain used to access the Datadog UI, such as `datadoghq.com` or `us5.datadoghq.com`.
    ///
    /// Defaults to `datadoghq.com`.
    #[serde(default = "default_site")]
    site: String,

    /// The full URL base to send metrics to.
    ///
    /// This takes precedence over `site`, and is not altered in any way. This can be useful to specifying the exact
    /// endpoint used, such as when looking to change the scheme (e.g. `http` vs `https`) or specifying a custom port,
    /// which are both useful when proxying traffic to an intermediate destination before forwarding to Datadog.
    ///
    /// Defaults to unset.
    #[serde(default)]
    dd_url: Option<String>,

    /// The request timeout for forwarding metrics, in seconds.
    ///
    /// Defaults to 20 seconds.
    #[serde(default = "default_request_timeout_secs", rename = "forwarder_timeout")]
    request_timeout_secs: u64,

    /// This controls the overlap between consecutive retry interval ranges.
    ///
    /// When set to `2`, there is a guarantee that there will be no overlap.
    /// The overlap will asymptotically approach 50% the higher the value is set.
    ///
    /// Defaults to 2. Values less then `2` are verboten as there will be range gaps.
    #[serde(default = "default_request_backoff_factor", rename = "forwarder_backoff_factor")]
    request_backoff_factor: f64,

    /// The rate of exponential growth, and the first retry interval range.
    ///
    ///  Defaults to 2.
    #[serde(default = "default_request_backoff_base", rename = "forwarder_backoff_base")]
    request_backoff_base: f64,

    /// The maximum number of seconds to wait for a retry.
    ///
    /// Defaults to 64.
    #[serde(default = "default_request_backoff_max", rename = "forwarder_backoff_max")]
    request_backoff_max: f64,

    /// The retry interval ranges to step down for an endpoint upon success.
    ///
    /// Increasing this should only be considered when max backoff time is particularly high or if our intake team is particularly confident.
    ///
    /// Defaults to 2.
    #[serde(
        default = "default_request_recovery_interval",
        rename = "forwarder_recovery_interval"
    )]
    request_recovery_interval: u64,

    /// Whether or not a successful request should completely clear an endpoint's error count.
    ///
    /// Defaults to false.
    #[serde(default = "default_request_recovery_reset", rename = "forwarder_recovery_reset")]
    request_recovery_reset: bool,
}

fn default_request_timeout_secs() -> u64 {
    20
}

fn default_request_backoff_factor() -> f64 {
    20.0
}

fn default_request_backoff_base() -> f64 {
    2.0
}

fn default_request_backoff_max() -> f64 {
    64.0
}

fn default_request_recovery_interval() -> u64 {
    2
}

fn default_request_recovery_reset() -> bool {
    false
}

impl DatadogMetricsConfiguration {
    /// Creates a new `DatadogMetricsConfiguration` from the given configuration.
    pub fn from_configuration(config: &GenericConfiguration) -> Result<Self, GenericError> {
        Ok(config.as_typed()?)
    }

    fn api_base(&self) -> Result<Uri, GenericError> {
        match &self.dd_url {
            Some(url) => Uri::try_from(url).map_err(Into::into),
            None => {
                let site = if self.site.is_empty() {
                    DEFAULT_SITE
                } else {
                    self.site.as_str()
                };
                let authority = format!("api.{}", site);

                Uri::builder()
                    .scheme("https")
                    .authority(authority.as_str())
                    .path_and_query("/")
                    .build()
                    .map_err(Into::into)
            }
        }
    }
}

#[async_trait]
impl DestinationBuilder for DatadogMetricsConfiguration {
    fn input_data_type(&self) -> DataType {
        DataType::Metric
    }

    async fn build(&self) -> Result<Box<dyn Destination + Send>, GenericError> {
        let http_client = HttpClient::https()?;

        let rpolicy = MetricsRetryPolicy::new(
            self.request_backoff_factor,
            self.request_backoff_base,
            self.request_backoff_max,
            self.request_recovery_interval,
            self.request_recovery_reset,
        );

        let service = Box::new(
            ServiceBuilder::new()
                .timeout(Duration::from_secs(self.request_timeout_secs))
                .retry(rpolicy)
                .service(http_client),
        );

        let api_base = self.api_base()?;

        let rb_buffer_pool = create_request_builder_buffer_pool();
        let series_request_builder = RequestBuilder::new(
            self.api_key.clone(),
            api_base.clone(),
            MetricsEndpoint::Series,
            rb_buffer_pool.clone(),
        )
        .await?;
        let sketches_request_builder = RequestBuilder::new(
            self.api_key.clone(),
            api_base,
            MetricsEndpoint::Sketches,
            rb_buffer_pool,
        )
        .await?;

        Ok(Box::new(DatadogMetrics {
            service,
            series_request_builder,
            sketches_request_builder,
        }))
    }
}

impl MemoryBounds for DatadogMetricsConfiguration {
    fn specify_bounds(&self, builder: &mut MemoryBoundsBuilder) {
        // The request builder buffer pool is shared between both the series and the sketches request builder, so we
        // only count it once.
        let rb_buffer_pool_size = RB_BUFFER_POOL_COUNT * RB_BUFFER_POOL_BUF_SIZE;

        // Each request builder has a scratch buffer for encoding.
        //
        // TODO: Since it's just a `Vec<u8>`, it could trivially be expanded/grown for encoding larger payloads... which
        // we don't really have a good answer to here. Best thing would be to change the encoding logic to write
        // directly to the compressor but we have the current intermediate step to cope with avoiding writing more than
        // the (un)compressed payload limits and it will take a little work to eliminate that, I believe.
        let scratch_buffer_size = request_builder::SCRATCH_BUF_CAPACITY * 2;

        builder
            .minimum()
            // Capture the size of the heap allocation when the component is built.
            .with_single_value::<DatadogMetrics<
                FixedSizeObjectPool<BytesBuffer>,
                Box<
                    dyn Service<
                        Request<ReplayBody<ChunkedBuffer<FixedSizeObjectPool<BytesBuffer>>>>,
                        Response = hyper::Response<Incoming>,
                        Error = Error,
                        Future = ResponseFuture,
                    >,
                >,
            >>()
            // Capture the size of our buffer pool and scratch buffer.
            .with_fixed_amount(rb_buffer_pool_size)
            .with_fixed_amount(scratch_buffer_size)
            // Capture the size of the requests channel.
            //
            // TODO: This type signature is _ugly_, and it would be nice to improve it somehow.
            .with_array::<(
                usize,
                Request<ReplayBody<ChunkedBuffer<FixedSizeObjectPool<BytesBuffer>>>>,
            )>(32);
    }
}

pub struct DatadogMetrics<O, S>
where
    O: ObjectPool + 'static,
    O::Item: ReadWriteIoBuffer,
    S: Service<Request<ReplayBody<ChunkedBuffer<O>>>> + 'static,
{
    service: Box<S>,
    series_request_builder: RequestBuilder<O>,
    sketches_request_builder: RequestBuilder<O>,
}

#[async_trait]
impl<O, S> Destination for DatadogMetrics<O, S>
where
    O: ObjectPool + 'static,
    O::Item: ReadWriteIoBuffer,
    S: Service<Request<ReplayBody<ChunkedBuffer<O>>>, Response = hyper::Response<Incoming>> + Send + 'static,
    S::Future: Send,
    S::Error: Send + Into<BoxError>,
{
    async fn run(mut self: Box<Self>, mut context: DestinationContext) -> Result<(), ()> {
        let Self {
            mut series_request_builder,
            mut sketches_request_builder,
            service,
        } = *self;

        let mut health = context.take_health_handle();

        // Spawn our IO task to handle sending requests.
        let (io_shutdown_tx, io_shutdown_rx) = oneshot::channel();
        let (requests_tx, requests_rx) = mpsc::channel(32);
        let metrics = Metrics::from_component_context(context.component_context());
        spawn_traced(run_io_loop(requests_rx, io_shutdown_tx, service, metrics.clone()));

        health.mark_ready();
        debug!("Datadog Metrics destination started.");

        loop {
            select! {
                _ = health.live() => continue,
                maybe_events = context.events().next_ready() => match maybe_events {
                    Some(event_buffers) => {
                        debug!(event_buffers_len = event_buffers.len(), "Received event buffers.");

                        for event_buffer in event_buffers {
                            debug!(events_len = event_buffer.len(), "Processing event buffer.");

                            for event in event_buffer {
                                if let Some(metric) = event.try_into_metric() {
                                    let request_builder = match MetricsEndpoint::from_metric(&metric) {
                                        MetricsEndpoint::Series => &mut series_request_builder,
                                        MetricsEndpoint::Sketches => &mut sketches_request_builder,
                                    };

                                    // Encode the metric. If we get it back, that means the current request is full, and we need to
                                    // flush it before we can try to encode the metric again... so we'll hold on to it in that case
                                    // before flushing and trying to encode it again.
                                    let metric_to_retry = match request_builder.encode(metric).await {
                                        Ok(None) => continue,
                                        Ok(Some(metric)) => metric,
                                        Err(e) => {
                                            error!(error = %e, "Failed to encode metric.");
                                            metrics.events_dropped_encoder().increment(1);
                                            continue;
                                        }
                                    };

                                    // Get the flushed request and enqueue it to be sent.
                                    match request_builder.flush().await {
                                        Ok(Some((metrics_written, request))) => {
                                            if requests_tx.send((metrics_written, request)).await.is_err() {
                                                error!("Failed to send request to IO task: receiver dropped.");
                                                return Err(());
                                            }
                                        }
                                        Ok(None) => unreachable!(
                                            "request builder indicated required flush, but no request was given during flush"
                                        ),
                                        Err(e) => {
                                            error!(error = %e, "Failed to flush request.");
                                            // TODO: Increment a counter here that metrics were dropped due to a flush failure.
                                            if e.is_recoverable() {
                                                // If the error is recoverable, we'll hold on to the metric to retry it later.
                                                continue;
                                            } else {
                                                return Err(());
                                            }
                                        }
                                    };

                                    // Now try to encode the metric again. If it fails again, we'll just log it because it shouldn't
                                    // be possible to fail at this point, otherwise we would have already caught that the first
                                    // time.
                                    if let Err(e) = request_builder.encode(metric_to_retry).await {
                                        error!(error = %e, "Failed to encode metric.");
                                        metrics.events_dropped_encoder().increment(1);
                                    }
                                }
                            }
                        }

                        debug!("All event buffers processed.");

                        // Once we've encoded and written all metrics, we flush the request builders to generate a request with
                        // anything left over. Again, we'll  enqueue those requests to be sent immediately.
                        match series_request_builder.flush().await {
                            Ok(Some(request)) => {
                                debug!("Flushed request from series request builder. Sending to I/O task...");
                                if requests_tx.send(request).await.is_err() {
                                    error!("Failed to send request to IO task: receiver dropped.");
                                    return Err(());
                                }
                            }
                            Ok(None) => {
                                trace!("No flushed request from series request builder.");
                            }
                            Err(e) => {
                                error!(error = %e, "Failed to flush request.");
                                return Err(());
                            }
                        };

                        match sketches_request_builder.flush().await {
                            Ok(Some(request)) => {
                                debug!("Flushed request from sketches request builder. Sending to I/O task...");
                                if requests_tx.send(request).await.is_err() {
                                    error!("Failed to send request to IO task: receiver dropped.");
                                    return Err(());
                                }
                            }
                            Ok(None) => {
                                trace!("No flushed request from sketches request builder.");
                            }
                            Err(e) => {
                                error!(error = %e, "Failed to flush request.");
                                return Err(());
                            }
                        };

                        debug!("All flushed requests sent to I/O task. Waiting for next event buffer...");
                    },
                    None => break,
                }
            }
        }

        // Drop the requests channel, which allows the IO task to naturally shut down once it has received and sent all
        // requests. We then wait for it to signal back to us that it has stopped before exiting ourselves.
        drop(requests_tx);
        let _ = io_shutdown_rx.await;

        debug!("Datadog Metrics destination stopped.");

        Ok(())
    }
}

async fn run_io_loop<O, S>(
    mut requests_rx: mpsc::Receiver<(usize, Request<ReplayBody<ChunkedBuffer<O>>>)>,
    io_shutdown_tx: oneshot::Sender<()>, mut service: S, metrics: Metrics,
) where
    O: ObjectPool + 'static,
    O::Item: ReadWriteIoBuffer,
    S: Service<Request<ReplayBody<ChunkedBuffer<O>>>, Response = hyper::Response<Incoming>> + Send + 'static,
    S::Future: Send,
    S::Error: Send + Into<BoxError>,
{
    // Loop and process all incoming requests.
    while let Some((metrics_count, request)) = requests_rx.recv().await {
        // TODO: This doesn't include the actual headers, or the HTTP framing, or anything... so it's a darn good
        // approximation, but still only an approximation.
        // let request_length = request.body().len();
        match service.call(request).await {
            Ok(response) => {
                let status = response.status();
                if status.is_success() {
                    debug!(%status, "Request sent.");

                    metrics.events_sent().increment(metrics_count as u64);
                    // metrics.bytes_sent().increment(request_length as u64);
                } else {
                    metrics.http_failed_send().increment(1);
                    metrics.events_dropped_http().increment(metrics_count as u64);

                    match response.into_body().collect().await {
                        Ok(body) => {
                            let body = body.to_bytes();
                            let body_str = String::from_utf8_lossy(&body[..]);
                            error!(%status, "Received non-success response. Body: {}", body_str);
                        }
                        Err(e) => {
                            error!(%status, error = %e, "Failed to read response body of non-success response.");
                        }
                    }
                }
            }
            Err(e) => {
                let e: tower::BoxError = e.into();
                error!(error = %e, error_source = ?e.source(), "Failed to send request.");
            }
        }
    }

    // Signal back to the main task that we've stopped.
    let _ = io_shutdown_tx.send(());
}

fn create_request_builder_buffer_pool() -> FixedSizeObjectPool<BytesBuffer> {
    // Create the underlying fixed-size buffer pool for the individual chunks.
    //
    // This is 4MB total, in 32KB chunks, which ensures we have enough to simultaneously encode a request for the
    // Series/Sketch V1 endpoint (max of 3.2MB) as well as the Series V2 endpoint (max 512KB).
    //
    // We chunk it up into 32KB segments mostly to allow for balancing fragmentation vs acquisition overhead.
    get_fixed_bytes_buffer_pool(RB_BUFFER_POOL_COUNT, RB_BUFFER_POOL_BUF_SIZE)
}

#[allow(unused)]
#[derive(Clone)]
struct MetricsRetryPolicy {
    min_backoff_factor: f64,

    base_backoff_time: f64,

    max_backoff_time: f64,

    recovery_interval: u64,

    max_errors: u64,

    block: Block,
}

#[derive(Clone)]
struct Block {
    num_errors: u64,
    until: Duration,
}

#[allow(unused)]
impl MetricsRetryPolicy {
    fn new(
        min_backoff_factor: f64, base_backoff_time: f64, max_backoff_time: f64, recovery_interval: u64,
        recovery_reset: bool,
    ) -> Self {
        let max_errors = (max_backoff_time / base_backoff_time).log2() as u64 + 1;

        let recovery_interval = if recovery_reset { max_errors } else { recovery_interval };

        Self {
            min_backoff_factor,
            base_backoff_time,
            max_backoff_time,
            recovery_interval,
            max_errors,
            block: Block {
                num_errors: 0,
                until: Duration::from_secs(0),
            },
        }
    }

    fn increment_error(&self, num_errors: u64) -> u64 {
        let mut num_errors = num_errors + 1;
        if num_errors > self.max_errors {
            num_errors = self.max_errors
        }
        num_errors
    }

    fn get_backoff_duration(&self, nb_error: u64) -> Duration {
        let mut backoff_time: f64 = 0.0;

        let num_errors = self.block.num_errors as f64;
        let exp = 2.0_f64.powf(self.block.num_errors as f64);

        if self.block.num_errors > 0 {
            backoff_time = self.base_backoff_time * exp;
        }

        Duration::from_secs(backoff_time as u64)
    }

    fn advance(&self) -> MetricsRetryPolicy {
        let num_errors = self.increment_error(self.block.num_errors);
        let until = self.get_backoff_duration(self.block.num_errors);
        Self {
            min_backoff_factor: self.min_backoff_factor,
            base_backoff_time: self.base_backoff_time,
            max_backoff_time: self.max_backoff_time,
            recovery_interval: self.recovery_interval,
            max_errors: self.max_errors,
            block: Block { num_errors, until },
        }
    }

    fn build_retry(&self) -> MetricsRetryPolicyFuture {
        let policy = self.advance();
        let delay = Box::pin(sleep(self.block.until));

        debug!(message = "Retrying request.", delay_ms = %self.block.until.as_millis());
        MetricsRetryPolicyFuture { delay, policy }
    }
}

impl<Req, Res> Policy<Req, Res, Error> for MetricsRetryPolicy
where
    Req: Clone,
{
    type Future = std::future::Ready<MetricsRetryPolicy>;

    fn retry(&self, _req: &Req, result: Result<&Res, &Error>) -> Option<Self::Future> {
        match result {
            Ok(_) => {
                // TODO: Add check to see if request should be retried even if a response was received.
                None
            }
            Err(_) => {
                // Need to figure out which endpoint the request is for.
                todo!()
            }
        }
    }

    fn clone_request(&self, req: &Req) -> Option<Req> {
        Some(req.clone())
    }
}

struct MetricsRetryPolicyFuture {
    delay: Pin<Box<Sleep>>,
    policy: MetricsRetryPolicy,
}

impl Future for MetricsRetryPolicyFuture {
    type Output = MetricsRetryPolicy;

    fn poll(mut self: Pin<&mut Self>, cx: &mut Context<'_>) -> Poll<Self::Output> {
        std::task::ready!(self.delay.poll_unpin(cx));
        Poll::Ready(self.policy.clone())
    }
}<|MERGE_RESOLUTION|>--- conflicted
+++ resolved
@@ -28,17 +28,10 @@
 };
 use serde::Deserialize;
 use tokio::{
-<<<<<<< HEAD
-    sync::{mpsc, oneshot},
-    time::{sleep, Sleep},
-};
-use tower::{retry::Policy, BoxError, Service, ServiceBuilder};
-=======
     select,
     sync::{mpsc, oneshot},
 };
-use tower::{BoxError, Service, ServiceBuilder};
->>>>>>> e61cf94e
+use tower::{retry::Policy, BoxError, Service, ServiceBuilder};
 use tracing::{debug, error, trace};
 
 mod request_builder;
