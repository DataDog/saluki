--- conflicted
+++ resolved
@@ -1,9 +1,4 @@
-<<<<<<< HEAD
-use std::sync::Arc;
-use std::time::Duration;
-=======
 use std::{sync::Arc, time::Duration};
->>>>>>> 7b8e422c
 
 use async_trait::async_trait;
 use http::{
@@ -14,12 +9,7 @@
 use http_body_util::BodyExt as _;
 use hyper::body::Incoming;
 use memory_accounting::{MemoryBounds, MemoryBoundsBuilder};
-<<<<<<< HEAD
-use metrics::Counter;
 use saluki_config::{GenericConfiguration, RefreshableConfiguration};
-=======
-use saluki_config::GenericConfiguration;
->>>>>>> 7b8e422c
 use saluki_core::{
     components::{destinations::*, ComponentContext},
     pooling::{FixedSizeObjectPool, ObjectPool},
@@ -150,14 +140,11 @@
     ///
     /// Defaults to empty.
     #[serde(default, rename = "additional_endpoints")]
-<<<<<<< HEAD
     endpoints: AdditionalEndpoints,
 
     #[serde(skip)]
     config_refresher: Arc<RefreshableConfiguration>,
-=======
     additional_endpoints: AdditionalEndpoints,
->>>>>>> 7b8e422c
 }
 
 fn default_request_timeout_secs() -> u64 {
@@ -189,18 +176,11 @@
     pub fn from_configuration(config: &GenericConfiguration) -> Result<Self, GenericError> {
         Ok(config.as_typed()?)
     }
-<<<<<<< HEAD
-
-    fn api_base(&self) -> Result<Uri, GenericError> {
-        calculate_api_endpoint(self.dd_url.as_deref(), &self.site)
-    }
 
     /// Add option to retrieve configuration values from a `RefreshableConfiguration`.
     pub fn add_refreshable_configuration(&mut self, refresher: Arc<RefreshableConfiguration>) {
         self.config_refresher = refresher;
     }
-=======
->>>>>>> 7b8e422c
 }
 
 #[async_trait]
@@ -237,35 +217,17 @@
 
         // Create our request builders.
         let rb_buffer_pool = create_request_builder_buffer_pool();
-<<<<<<< HEAD
-        let series_request_builder = RequestBuilder::new(
-            self.api_key.clone(),
-            api_base.clone(),
-            MetricsEndpoint::Series,
-            rb_buffer_pool.clone(),
-            self.config_refresher.clone(),
-        )
-        .await?;
-        let sketches_request_builder = RequestBuilder::new(
-            self.api_key.clone(),
-            api_base,
-            MetricsEndpoint::Sketches,
-            rb_buffer_pool,
-            self.config_refresher.clone(),
-        )
-        .await?;
-
-        let resolvers = create_single_domain_resolvers(&self.endpoints)?;
-=======
         let series_request_builder = RequestBuilder::new(MetricsEndpoint::Series, rb_buffer_pool.clone()).await?;
         let sketches_request_builder = RequestBuilder::new(MetricsEndpoint::Sketches, rb_buffer_pool).await?;
->>>>>>> 7b8e422c
+
+        let refresher = self.config_refresher.clone();
 
         Ok(Box::new(DatadogMetrics {
             service,
             series_request_builder,
             sketches_request_builder,
             endpoints,
+            refresher,
         }))
     }
 }
@@ -309,6 +271,7 @@
     series_request_builder: RequestBuilder<O>,
     sketches_request_builder: RequestBuilder<O>,
     endpoints: Vec<ResolvedEndpoint>,
+    refresher: Arc<RefreshableConfiguration>,
 }
 
 #[allow(unused)]
@@ -326,6 +289,7 @@
             mut sketches_request_builder,
             service,
             endpoints,
+            refresher,
         } = *self;
 
         let mut health = context.take_health_handle();
@@ -341,6 +305,7 @@
             telemetry.clone(),
             context.component_context(),
             endpoints,
+            refresher,
         ));
 
         health.mark_ready();
@@ -480,6 +445,7 @@
 async fn run_io_loop<S, B>(
     mut requests_rx: mpsc::Receiver<(usize, Request<B>)>, io_shutdown_tx: oneshot::Sender<()>, service: S,
     telemetry: ComponentTelemetry, component_context: ComponentContext, resolved_endpoints: Vec<ResolvedEndpoint>,
+    refresher: Arc<RefreshableConfiguration>,
 ) where
     S: Service<Request<B>, Response = hyper::Response<Incoming>> + Clone + Send + 'static,
     S::Future: Send,
@@ -505,6 +471,7 @@
             telemetry.clone(),
             component_context.clone(),
             resolved_endpoint,
+            refresher.clone(),
         ));
 
         endpoint_txs.push((endpoint_url, endpoint_tx));
@@ -539,6 +506,7 @@
 async fn run_endpoint_io_loop<S, B>(
     mut requests_rx: mpsc::Receiver<(usize, Request<B>)>, task_barrier: Arc<Barrier>, service: S,
     telemetry: ComponentTelemetry, context: ComponentContext, endpoint: ResolvedEndpoint,
+    refresher: Arc<RefreshableConfiguration>,
 ) where
     S: Service<Request<B>, Response = hyper::Response<Incoming>> + Send + 'static,
     S::Future: Send,
@@ -554,7 +522,7 @@
     // of the URI, adding the API key as a header, and so on.
     let mut service = ServiceBuilder::new()
         // Set the request's URI to the endpoint's URI, and add the API key as a header.
-        .map_request(for_resolved_endpoint::<B>(endpoint))
+        .map_request(for_resolved_endpoint::<B>(endpoint, refresher.clone()))
         // Set the User-Agent and DD-Agent-Version headers indicating the version of the data plane sending the request.
         .map_request(with_version_info::<B>())
         // Add telemetry about the requests.
@@ -602,14 +570,20 @@
     task_barrier.wait().await;
 }
 
-fn for_resolved_endpoint<B>(endpoint: ResolvedEndpoint) -> impl Fn(Request<B>) -> Request<B> + Clone {
+#[allow(unused)]
+fn for_resolved_endpoint<B>(
+    endpoint: ResolvedEndpoint, refresher: Arc<RefreshableConfiguration>,
+) -> impl Fn(Request<B>) -> Request<B> + Clone {
     let new_uri_authority = Authority::try_from(endpoint.endpoint().authority())
         .expect("should not fail to construct new endpoint authority");
     let new_uri_scheme =
         Scheme::try_from(endpoint.endpoint().scheme()).expect("should not fail to construct new endpoint scheme");
     let api_key_value =
         HeaderValue::from_str(endpoint.api_key()).expect("should not fail to construct API key header value");
-
+    let api_key = refresher
+        .get_typed::<String>("api_key")
+        .expect("should not fail to retrieve API key from refreshable configuration");
+    let api_key_value = HeaderValue::from_str(&api_key).expect("should not fail to construct API key header value");
     move |mut request| {
         // Build an updated URI by taking the endpoint URL and slapping the request's URI path on the end of it.
         let new_uri = Uri::builder()
