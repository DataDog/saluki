use std::sync::Arc;
use std::sync::LazyLock;
use std::time::Duration;

use ::metrics::Counter;
use async_trait::async_trait;
use axum::body::Bytes;
use bytesize::ByteSize;
use memory_accounting::{MemoryBounds, MemoryBoundsBuilder};
use otlp_protos::opentelemetry::proto::collector::logs::v1::ExportLogsServiceRequest;
use otlp_protos::opentelemetry::proto::collector::metrics::v1::ExportMetricsServiceRequest;
use otlp_protos::opentelemetry::proto::logs::v1::ResourceLogs as OtlpResourceLogs;
use otlp_protos::opentelemetry::proto::metrics::v1::ResourceMetrics as OtlpResourceMetrics;
use prost::Message;
use saluki_common::task::HandleExt as _;
use saluki_config::GenericConfiguration;
use saluki_context::ContextResolver;
use saluki_core::observability::ComponentMetricsExt;
use saluki_core::topology::interconnect::EventBufferManager;
use saluki_core::topology::shutdown::{DynamicShutdownCoordinator, DynamicShutdownHandle};
use saluki_core::{
    components::{
        sources::{Source, SourceBuilder, SourceContext},
        ComponentContext,
    },
    data_model::event::{Event, EventType},
    topology::{EventsBuffer, OutputDefinition},
};
use saluki_env::WorkloadProvider;
use saluki_error::{generic_error, GenericError};
use saluki_io::net::ListenAddress;
use saluki_metrics::MetricsBuilder;
use serde::Deserialize;
use tokio::select;
use tokio::sync::mpsc;
use tokio::time::{interval, MissedTickBehavior};
use tracing::{debug, error};

use crate::common::otlp::config::Receiver;
use crate::common::otlp::{OtlpHandler, OtlpServerBuilder};

mod attributes;
mod logs;
mod metrics;
mod origin;
mod resolver;
use self::logs::translator::OtlpLogsTranslator;
use self::metrics::translator::OtlpMetricsTranslator;
use self::origin::OtlpOriginTagResolver;
use self::resolver::build_context_resolver;

const fn default_context_string_interner_size() -> ByteSize {
    ByteSize::mib(2)
}

const fn default_cached_contexts_limit() -> usize {
    500_000
}

const fn default_cached_tagsets_limit() -> usize {
    500_000
}

const fn default_allow_context_heap_allocations() -> bool {
    true
}

/// Configuration for the OTLP source.
#[derive(Deserialize, Default)]
pub struct OtlpConfiguration {
    otlp_config: OtlpConfig,

    /// Total size of the string interner used for contexts.
    ///
    /// This controls the amount of memory that can be used to intern metric names and tags. If the interner is full,
    /// metrics with contexts that have not already been resolved may or may not be dropped, depending on the value of
    /// `allow_context_heap_allocations`.
    #[serde(
        rename = "otlp_string_interner_size",
        default = "default_context_string_interner_size"
    )]
    context_string_interner_bytes: ByteSize,

    /// The maximum number of cached contexts to allow.
    ///
    /// This is the maximum number of resolved contexts that can be cached at any given time. This limit does not affect
    /// the total number of contexts that can be _alive_ at any given time, which is dependent on the interner capacity
    /// and whether or not heap allocations are allowed.
    ///
    /// Defaults to 500,000.
    #[serde(rename = "otlp_cached_contexts_limit", default = "default_cached_contexts_limit")]
    cached_contexts_limit: usize,

    /// The maximum number of cached tagsets to allow.
    ///
    /// This is the maximum number of resolved tagsets that can be cached at any given time. This limit does not affect
    /// the total number of tagsets that can be _alive_ at any given time, which is dependent on the interner capacity
    /// and whether or not heap allocations are allowed.
    ///
    /// Defaults to 500,000.
    #[serde(rename = "otlp_cached_tagsets_limit", default = "default_cached_tagsets_limit")]
    cached_tagsets_limit: usize,

    /// Whether or not to allow heap allocations when resolving contexts.
    ///
    /// When resolving contexts during parsing, the metric name and tags are interned to reduce memory usage. The
    /// interner has a fixed size, however, which means some strings can fail to be interned if the interner is full.
    /// When set to `true`, we allow these strings to be allocated on the heap like normal, but this can lead to
    /// increased (unbounded) memory usage. When set to `false`, if the metric name and all of its tags cannot be
    /// interned, the metric is skipped.
    ///
    /// Defaults to `true`.
    #[serde(
        rename = "otlp_allow_context_heap_allocs",
        default = "default_allow_context_heap_allocations"
    )]
    allow_context_heap_allocations: bool,

    /// Workload provider to utilize for origin detection/enrichment.
    #[serde(skip)]
    workload_provider: Option<Arc<dyn WorkloadProvider + Send + Sync>>,
}

#[derive(Deserialize, Debug, Default)]
pub struct OtlpConfig {
    #[serde(default)]
    receiver: Receiver,
    #[serde(default)]
    metrics: MetricsConfig,
    #[serde(default)]
    logs: LogsConfig,
}

enum OtlpResource {
    Metrics(OtlpResourceMetrics),
    Logs(OtlpResourceLogs),
}

/// Handler that decodes OTLP bytes and sends resources to the converter.
struct SourceHandler {
    tx: mpsc::Sender<OtlpResource>,
}

impl SourceHandler {
    fn new(tx: mpsc::Sender<OtlpResource>) -> Self {
        Self { tx }
    }
}

#[async_trait]
impl OtlpHandler for SourceHandler {
    async fn handle_metrics(&self, body: Bytes) -> Result<(), String> {
        match ExportMetricsServiceRequest::decode(body) {
            Ok(request) => {
                for resource_metrics in request.resource_metrics {
                    if self.tx.send(OtlpResource::Metrics(resource_metrics)).await.is_err() {
                        error!("Failed to send resource metrics to converter; channel is closed.");
                        return Err("Internal processing channel closed.".to_string());
                    }
                }
                Ok(())
            }
            Err(e) => {
                error!(error = %e, "Failed to decode OTLP protobuf request.");
                Err("Bad Request: Invalid protobuf.".to_string())
            }
        }
    }

    async fn handle_logs(&self, body: Bytes) -> Result<(), String> {
        match ExportLogsServiceRequest::decode(body) {
            Ok(request) => {
                for resource_logs in request.resource_logs {
                    if self.tx.send(OtlpResource::Logs(resource_logs)).await.is_err() {
                        error!("Failed to send resource logs to converter; channel is closed.");
                        return Err("Internal processing channel closed.".to_string());
                    }
                }
                Ok(())
            }
            Err(e) => {
                error!(error = %e, "Failed to decode OTLP protobuf request.");
                Err("Bad Request: Invalid protobuf.".to_string())
            }
        }
    }

    async fn handle_traces(&self, _body: Bytes) -> Result<(), String> {
        error!("OTLP traces translation is not yet supported in source mode.");
        Err("OTLP traces are not supported in translation mode. Use proxy mode instead.".to_string())
    }
}

#[derive(Deserialize, Debug)]
pub struct LogsConfig {
    /// Whether to enable OTLP logs support.
    ///
    /// Defaults to true.
    #[serde(default = "default_logs_enabled")]
    pub enabled: bool,
}

fn default_logs_enabled() -> bool {
    true
}

impl Default for LogsConfig {
    fn default() -> Self {
        Self {
            enabled: default_logs_enabled(),
        }
    }
}

#[derive(Deserialize, Debug)]
pub struct MetricsConfig {
    /// Whether to enable OTLP metrics support.
    ///
    /// Defaults to true.
    #[serde(default = "default_metrics_enabled")]
    pub enabled: bool,
}

fn default_metrics_enabled() -> bool {
    true
}

impl Default for MetricsConfig {
    fn default() -> Self {
        Self {
            enabled: default_metrics_enabled(),
        }
    }
}

impl OtlpConfiguration {
    /// Creates a new `OTLPConfiguration` from the given configuration.
    pub fn from_configuration(config: &GenericConfiguration) -> Result<Self, GenericError> {
        Ok(config.as_typed()?)
    }

    /// Sets the workload provider to use for configuring origin detection/enrichment.
    ///
    /// A workload provider must be set otherwise origin detection/enrichment will not be enabled.
    ///
    /// Defaults to unset.
    pub fn with_workload_provider<W>(mut self, workload_provider: W) -> Self
    where
        W: WorkloadProvider + Send + Sync + 'static,
    {
        self.workload_provider = Some(Arc::new(workload_provider));
        self
    }
}

pub struct Metrics {
    metrics_received: Counter,
    logs_received: Counter,
    bytes_received: Counter,
}

impl Metrics {
    fn metrics_received(&self) -> &Counter {
        &self.metrics_received
    }

    fn logs_received(&self) -> &Counter {
        &self.logs_received
    }

    fn bytes_received(&self) -> &Counter {
        &self.bytes_received
    }

    /// Test-only helper to construct a `Metrics` instance.
    #[cfg(test)]
    pub fn for_tests() -> Self {
        Metrics {
            metrics_received: Counter::noop(),
            logs_received: Counter::noop(),
            bytes_received: Counter::noop(),
        }
    }
}

fn build_metrics(component_context: &ComponentContext) -> Metrics {
    let builder = MetricsBuilder::from_component_context(component_context);

    Metrics {
        metrics_received: builder
            .register_debug_counter_with_tags("component_events_received_total", [("message_type", "otlp_metrics")]),
        logs_received: builder
            .register_debug_counter_with_tags("component_events_received_total", [("message_type", "otlp_logs")]),
        bytes_received: builder.register_counter_with_tags("component_bytes_received_total", [("source", "otlp")]),
    }
}

#[async_trait]
impl SourceBuilder for OtlpConfiguration {
    fn outputs(&self) -> &[OutputDefinition] {
        static OUTPUTS: LazyLock<Vec<OutputDefinition>> = LazyLock::new(|| {
            vec![
                OutputDefinition::named_output("metrics", EventType::Metric),
                OutputDefinition::named_output("logs", EventType::Log),
            ]
        });

        &OUTPUTS
    }

    async fn build(&self, context: ComponentContext) -> Result<Box<dyn Source + Send>, GenericError> {
        if !self.otlp_config.metrics.enabled && !self.otlp_config.logs.enabled {
            return Err(generic_error!(
                "OTLP metrics and logs support is disabled. Please enable at least one of them."
            ));
        }

        let grpc_listen_str = format!(
            "{}://{}",
            self.otlp_config.receiver.protocols.grpc.transport, self.otlp_config.receiver.protocols.grpc.endpoint
        );
        let grpc_endpoint = ListenAddress::try_from(grpc_listen_str.as_str())
            .map_err(|e| generic_error!("Invalid gRPC endpoint address '{}': {}", grpc_listen_str, e))?;

        // Enforce the current limitation that we only support TCP for gRPC.
        if !matches!(grpc_endpoint, ListenAddress::Tcp(_)) {
            return Err(generic_error!("Only 'tcp' transport is supported for OTLP gRPC"));
        }

        let http_socket_addr = self.otlp_config.receiver.protocols.http.endpoint.parse().map_err(|e| {
            generic_error!(
                "Invalid HTTP endpoint address '{}': {}",
                self.otlp_config.receiver.protocols.http.endpoint,
                e
            )
        })?;

        let maybe_origin_tags_resolver = self.workload_provider.clone().map(OtlpOriginTagResolver::new);

        let context_resolver = build_context_resolver(self, &context, maybe_origin_tags_resolver.clone())?;
        let translator_config = metrics::config::OtlpTranslatorConfig::default().with_remapping(true);
        let grpc_max_recv_msg_size_bytes =
            self.otlp_config.receiver.protocols.grpc.max_recv_msg_size_mib as usize * 1024 * 1024;
        let metrics = build_metrics(&context);

        Ok(Box::new(Otlp {
            context_resolver,
            origin_tag_resolver: maybe_origin_tags_resolver,
            grpc_endpoint,
            http_endpoint: ListenAddress::Tcp(http_socket_addr),
            grpc_max_recv_msg_size_bytes,
            translator_config,
            metrics,
        }))
    }
}

impl MemoryBounds for OtlpConfiguration {
    fn specify_bounds(&self, builder: &mut MemoryBoundsBuilder) {
        builder
            .minimum()
            .with_single_value::<Otlp>("source struct")
            .with_single_value::<SourceHandler>("source handler");
    }
}

pub struct Otlp {
    context_resolver: ContextResolver,
    origin_tag_resolver: Option<OtlpOriginTagResolver>,
    grpc_endpoint: ListenAddress,
    http_endpoint: ListenAddress,
    grpc_max_recv_msg_size_bytes: usize,
    translator_config: metrics::config::OtlpTranslatorConfig,
    metrics: Metrics, // Telemetry metrics, not DD native metrics.
}

#[async_trait]
impl Source for Otlp {
    async fn run(self: Box<Self>, mut context: SourceContext) -> Result<(), GenericError> {
        let mut global_shutdown = context.take_shutdown_handle();
        let mut health = context.take_health_handle();
        let memory_limiter = context.topology_context().memory_limiter();

        // Create the internal channel for decoupling the servers from the converter.
        let (tx, rx) = mpsc::channel::<OtlpResource>(1024);

        let mut converter_shutdown_coordinator = DynamicShutdownCoordinator::default();

        let metrics_translator = OtlpMetricsTranslator::new(self.translator_config, self.context_resolver);

        let thread_pool_handle = context.topology_context().global_thread_pool().clone();

        let metrics_arc = Arc::new(self.metrics);

        // Spawn the converter task. This task is shared by both servers.
        thread_pool_handle.spawn_traced_named(
            "otlp-resource-converter",
            run_converter(
                rx,
                context.clone(),
                self.origin_tag_resolver,
                converter_shutdown_coordinator.register(),
                metrics_translator,
                metrics_arc.clone(),
            ),
        );

<<<<<<< HEAD
        let handler = SourceHandler::new(tx);
        let server_builder = OtlpServerBuilder::new(
            self.http_endpoint,
            self.grpc_endpoint,
            self.grpc_max_recv_msg_size_bytes,
=======
        // Create and spawn the gRPC server.
        let grpc_metrics_server = MetricsServiceServer::new(GrpcService::new(tx.clone(), memory_limiter.clone()))
            .max_decoding_message_size(self.grpc_max_recv_msg_size_bytes);
        let grpc_logs_server = LogsServiceServer::new(GrpcService::new(tx.clone(), memory_limiter.clone()))
            .max_decoding_message_size(self.grpc_max_recv_msg_size_bytes);
        let grpc_server = Server::builder()
            .add_service(grpc_metrics_server)
            .add_service(grpc_logs_server);

        let grpc_socket_addr = match self.grpc_endpoint {
            ListenAddress::Tcp(addr) => addr,
            _ => return Err(generic_error!("OTLP gRPC endpoint must be a TCP address.")),
        };
        thread_pool_handle.spawn_traced_named("otlp-grpc-server", grpc_server.serve(grpc_socket_addr));

        // Create and spawn the HTTP server.
        let service = TowerToHyperService::new(
            Router::new()
                .route("/v1/metrics", post(http_metric_handler))
                .route("/v1/logs", post(http_logs_handler))
                .with_state((tx, memory_limiter.clone(), metrics_arc.clone())),
>>>>>>> e09752e6
        );

        let (http_shutdown, mut http_error) = server_builder
            .build(handler, memory_limiter.clone(), thread_pool_handle)
            .await?;

        health.mark_ready();
        debug!("OTLP source started.");

        // Wait for the global shutdown signal, then notify converter to shutdown.
        loop {
            select! {
                _ = &mut global_shutdown => {
                    debug!("Received shutdown signal.");
                    break
                },
                error = &mut http_error => {
                    if let Some(error) = error {
                        debug!(%error, "HTTP server error.");
                    }
                    break;
                },
                _ = health.live() => continue,
            }
        }

        debug!("Stopping OTLP source...");

        http_shutdown.shutdown();
        converter_shutdown_coordinator.shutdown().await;

        debug!("OTLP source stopped.");

        Ok(())
    }
}

<<<<<<< HEAD
=======
async fn http_logs_handler(
    State((tx, memory_limiter, metrics)): State<(mpsc::Sender<OtlpResource>, MemoryLimiter, Arc<Metrics>)>, body: Bytes,
) -> (StatusCode, &'static str) {
    memory_limiter.wait_for_capacity().await;

    metrics.bytes_received().increment(body.len() as u64);

    match ExportLogsServiceRequest::decode(body) {
        Ok(request) => {
            for resource_logs in request.resource_logs {
                if tx.send(OtlpResource::Logs(resource_logs)).await.is_err() {
                    error!("Failed to send resource logs to converter; channel is closed.");
                    return (StatusCode::INTERNAL_SERVER_ERROR, "Internal processing channel closed.");
                }
            }
            (StatusCode::OK, "OK")
        }
        Err(e) => {
            error!(error = %e, "Failed to decode OTLP protobuf request.");
            (StatusCode::BAD_REQUEST, "Bad Request: Invalid protobuf.")
        }
    }
}

async fn http_metric_handler(
    State((tx, memory_limiter, metrics)): State<(mpsc::Sender<OtlpResource>, MemoryLimiter, Arc<Metrics>)>, body: Bytes,
) -> (StatusCode, &'static str) {
    memory_limiter.wait_for_capacity().await;

    // Track bytes received
    metrics.bytes_received().increment(body.len() as u64);

    match ExportMetricsServiceRequest::decode(body) {
        Ok(request) => {
            for resource_metrics in request.resource_metrics {
                if tx.send(OtlpResource::Metrics(resource_metrics)).await.is_err() {
                    error!("Failed to send resource metrics to converter; channel is closed.");
                    return (StatusCode::INTERNAL_SERVER_ERROR, "Internal processing channel closed.");
                }
            }
            (StatusCode::OK, "OK")
        }
        Err(e) => {
            error!(error = %e, "Failed to decode OTLP protobuf request.");
            (StatusCode::BAD_REQUEST, "Bad Request: Invalid protobuf.")
        }
    }
}

struct GrpcService {
    sender: mpsc::Sender<OtlpResource>,
    memory_limiter: MemoryLimiter,
}

impl GrpcService {
    fn new(sender: mpsc::Sender<OtlpResource>, memory_limiter: MemoryLimiter) -> Self {
        Self { sender, memory_limiter }
    }
}

#[async_trait]
impl MetricsService for GrpcService {
    async fn export(
        &self, request: Request<ExportMetricsServiceRequest>,
    ) -> Result<Response<ExportMetricsServiceResponse>, Status> {
        self.memory_limiter.wait_for_capacity().await;
        let request = request.into_inner();

        for resource_metrics in request.resource_metrics {
            if self.sender.send(OtlpResource::Metrics(resource_metrics)).await.is_err() {
                error!("Failed to send resource metrics to converter; channel is closed.");
                return Err(Status::internal("Internal processing channel closed."));
            }
        }

        Ok(Response::new(ExportMetricsServiceResponse { partial_success: None }))
    }
}

#[async_trait]
impl LogsService for GrpcService {
    async fn export(
        &self, request: Request<ExportLogsServiceRequest>,
    ) -> Result<Response<ExportLogsServiceResponse>, Status> {
        self.memory_limiter.wait_for_capacity().await;
        let request = request.into_inner();

        for resource_logs in request.resource_logs {
            if self.sender.send(OtlpResource::Logs(resource_logs)).await.is_err() {
                error!("Failed to send resource logs to converter; channel is closed.");
                return Err(Status::internal("Internal processing channel closed."));
            }
        }

        Ok(Response::new(ExportLogsServiceResponse { partial_success: None }))
    }
}

>>>>>>> e09752e6
async fn dispatch_events(mut events: EventsBuffer, source_context: &SourceContext) {
    if events.is_empty() {
        return;
    }

    if events.has_event_type(EventType::Log) {
        let mut buffered_dispatcher = source_context
            .dispatcher()
            .buffered_named("logs")
            .expect("logs output should exist");

        for log_event in events.extract(Event::is_log) {
            if let Err(e) = buffered_dispatcher.push(log_event).await {
                error!(error = %e, "Failed to dispatch log(s).");
            }
        }

        if let Err(e) = buffered_dispatcher.flush().await {
            error!(error = %e, "Failed to flush log(s).");
        }
    }

    let len = events.len();
    if let Err(e) = source_context.dispatcher().dispatch_named("metrics", events).await {
        error!(error = %e, "Failed to dispatch metric events.");
    } else {
        debug!(events_len = len, "Dispatched metric events.");
    }
}

async fn run_converter(
    mut receiver: mpsc::Receiver<OtlpResource>, source_context: SourceContext,
    origin_tag_resolver: Option<OtlpOriginTagResolver>, shutdown_handle: DynamicShutdownHandle,
    mut metrics_translator: OtlpMetricsTranslator, metrics: Arc<Metrics>,
) {
    tokio::pin!(shutdown_handle);
    debug!("OTLP resource converter task started.");

    // Set a buffer flush interval of 100ms, which will ensure we always flush buffered events at least every 100ms if
    // we're otherwise idle and not receiving packets from the client.
    let mut buffer_flush = interval(Duration::from_millis(100));
    buffer_flush.set_missed_tick_behavior(MissedTickBehavior::Delay);

    let mut event_buffer_manager = EventBufferManager::default();

    loop {
        select! {
            Some(otlp_resource) = receiver.recv() => {
                match otlp_resource {
                    OtlpResource::Metrics(resource_metrics) => {
                        match metrics_translator.map_metrics(resource_metrics, &metrics) {
                            Ok(events) => {
                                for event in events {
                                    if let Some(event_buffer) = event_buffer_manager.try_push(event) {
                                        dispatch_events(event_buffer, &source_context).await;
                                    }
                                }
                            }
                            Err(e) => {
                                error!(error = %e, "Failed to handle resource metrics.");
                            }
                        }
                    }
                    OtlpResource::Logs(resource_logs) => {
                        let translator = OtlpLogsTranslator::from_resource_logs(resource_logs, origin_tag_resolver.as_ref());
                        for log_event in translator {
                            metrics.logs_received().increment(1);

                            if let Some(event_buffer) = event_buffer_manager.try_push(log_event) {
                                dispatch_events(event_buffer, &source_context).await;
                            }
                        }
                    }
                }
            },
            _ = buffer_flush.tick() => {
                if let Some(event_buffer) = event_buffer_manager.consume() {
                    dispatch_events(event_buffer, &source_context).await;
                }
            },
            _ = &mut shutdown_handle => {
                debug!("Converter task received shutdown signal.");
                break;
            }
        }
    }

    if let Some(event_buffer) = event_buffer_manager.consume() {
        dispatch_events(event_buffer, &source_context).await;
    }

    debug!("OTLP resource converter task stopped.");
}<|MERGE_RESOLUTION|>--- conflicted
+++ resolved
@@ -2,7 +2,6 @@
 use std::sync::LazyLock;
 use std::time::Duration;
 
-use ::metrics::Counter;
 use async_trait::async_trait;
 use axum::body::Bytes;
 use bytesize::ByteSize;
@@ -15,7 +14,6 @@
 use saluki_common::task::HandleExt as _;
 use saluki_config::GenericConfiguration;
 use saluki_context::ContextResolver;
-use saluki_core::observability::ComponentMetricsExt;
 use saluki_core::topology::interconnect::EventBufferManager;
 use saluki_core::topology::shutdown::{DynamicShutdownCoordinator, DynamicShutdownHandle};
 use saluki_core::{
@@ -29,7 +27,6 @@
 use saluki_env::WorkloadProvider;
 use saluki_error::{generic_error, GenericError};
 use saluki_io::net::ListenAddress;
-use saluki_metrics::MetricsBuilder;
 use serde::Deserialize;
 use tokio::select;
 use tokio::sync::mpsc;
@@ -37,7 +34,7 @@
 use tracing::{debug, error};
 
 use crate::common::otlp::config::Receiver;
-use crate::common::otlp::{OtlpHandler, OtlpServerBuilder};
+use crate::common::otlp::{build_metrics, Metrics, OtlpHandler, OtlpServerBuilder};
 
 mod attributes;
 mod logs;
@@ -253,48 +250,6 @@
     }
 }
 
-pub struct Metrics {
-    metrics_received: Counter,
-    logs_received: Counter,
-    bytes_received: Counter,
-}
-
-impl Metrics {
-    fn metrics_received(&self) -> &Counter {
-        &self.metrics_received
-    }
-
-    fn logs_received(&self) -> &Counter {
-        &self.logs_received
-    }
-
-    fn bytes_received(&self) -> &Counter {
-        &self.bytes_received
-    }
-
-    /// Test-only helper to construct a `Metrics` instance.
-    #[cfg(test)]
-    pub fn for_tests() -> Self {
-        Metrics {
-            metrics_received: Counter::noop(),
-            logs_received: Counter::noop(),
-            bytes_received: Counter::noop(),
-        }
-    }
-}
-
-fn build_metrics(component_context: &ComponentContext) -> Metrics {
-    let builder = MetricsBuilder::from_component_context(component_context);
-
-    Metrics {
-        metrics_received: builder
-            .register_debug_counter_with_tags("component_events_received_total", [("message_type", "otlp_metrics")]),
-        logs_received: builder
-            .register_debug_counter_with_tags("component_events_received_total", [("message_type", "otlp_logs")]),
-        bytes_received: builder.register_counter_with_tags("component_bytes_received_total", [("source", "otlp")]),
-    }
-}
-
 #[async_trait]
 impl SourceBuilder for OtlpConfiguration {
     fn outputs(&self) -> &[OutputDefinition] {
@@ -405,39 +360,15 @@
             ),
         );
 
-<<<<<<< HEAD
         let handler = SourceHandler::new(tx);
         let server_builder = OtlpServerBuilder::new(
             self.http_endpoint,
             self.grpc_endpoint,
             self.grpc_max_recv_msg_size_bytes,
-=======
-        // Create and spawn the gRPC server.
-        let grpc_metrics_server = MetricsServiceServer::new(GrpcService::new(tx.clone(), memory_limiter.clone()))
-            .max_decoding_message_size(self.grpc_max_recv_msg_size_bytes);
-        let grpc_logs_server = LogsServiceServer::new(GrpcService::new(tx.clone(), memory_limiter.clone()))
-            .max_decoding_message_size(self.grpc_max_recv_msg_size_bytes);
-        let grpc_server = Server::builder()
-            .add_service(grpc_metrics_server)
-            .add_service(grpc_logs_server);
-
-        let grpc_socket_addr = match self.grpc_endpoint {
-            ListenAddress::Tcp(addr) => addr,
-            _ => return Err(generic_error!("OTLP gRPC endpoint must be a TCP address.")),
-        };
-        thread_pool_handle.spawn_traced_named("otlp-grpc-server", grpc_server.serve(grpc_socket_addr));
-
-        // Create and spawn the HTTP server.
-        let service = TowerToHyperService::new(
-            Router::new()
-                .route("/v1/metrics", post(http_metric_handler))
-                .route("/v1/logs", post(http_logs_handler))
-                .with_state((tx, memory_limiter.clone(), metrics_arc.clone())),
->>>>>>> e09752e6
         );
 
         let (http_shutdown, mut http_error) = server_builder
-            .build(handler, memory_limiter.clone(), thread_pool_handle)
+            .build(handler, memory_limiter.clone(), thread_pool_handle, metrics_arc.clone())
             .await?;
 
         health.mark_ready();
@@ -471,107 +402,6 @@
     }
 }
 
-<<<<<<< HEAD
-=======
-async fn http_logs_handler(
-    State((tx, memory_limiter, metrics)): State<(mpsc::Sender<OtlpResource>, MemoryLimiter, Arc<Metrics>)>, body: Bytes,
-) -> (StatusCode, &'static str) {
-    memory_limiter.wait_for_capacity().await;
-
-    metrics.bytes_received().increment(body.len() as u64);
-
-    match ExportLogsServiceRequest::decode(body) {
-        Ok(request) => {
-            for resource_logs in request.resource_logs {
-                if tx.send(OtlpResource::Logs(resource_logs)).await.is_err() {
-                    error!("Failed to send resource logs to converter; channel is closed.");
-                    return (StatusCode::INTERNAL_SERVER_ERROR, "Internal processing channel closed.");
-                }
-            }
-            (StatusCode::OK, "OK")
-        }
-        Err(e) => {
-            error!(error = %e, "Failed to decode OTLP protobuf request.");
-            (StatusCode::BAD_REQUEST, "Bad Request: Invalid protobuf.")
-        }
-    }
-}
-
-async fn http_metric_handler(
-    State((tx, memory_limiter, metrics)): State<(mpsc::Sender<OtlpResource>, MemoryLimiter, Arc<Metrics>)>, body: Bytes,
-) -> (StatusCode, &'static str) {
-    memory_limiter.wait_for_capacity().await;
-
-    // Track bytes received
-    metrics.bytes_received().increment(body.len() as u64);
-
-    match ExportMetricsServiceRequest::decode(body) {
-        Ok(request) => {
-            for resource_metrics in request.resource_metrics {
-                if tx.send(OtlpResource::Metrics(resource_metrics)).await.is_err() {
-                    error!("Failed to send resource metrics to converter; channel is closed.");
-                    return (StatusCode::INTERNAL_SERVER_ERROR, "Internal processing channel closed.");
-                }
-            }
-            (StatusCode::OK, "OK")
-        }
-        Err(e) => {
-            error!(error = %e, "Failed to decode OTLP protobuf request.");
-            (StatusCode::BAD_REQUEST, "Bad Request: Invalid protobuf.")
-        }
-    }
-}
-
-struct GrpcService {
-    sender: mpsc::Sender<OtlpResource>,
-    memory_limiter: MemoryLimiter,
-}
-
-impl GrpcService {
-    fn new(sender: mpsc::Sender<OtlpResource>, memory_limiter: MemoryLimiter) -> Self {
-        Self { sender, memory_limiter }
-    }
-}
-
-#[async_trait]
-impl MetricsService for GrpcService {
-    async fn export(
-        &self, request: Request<ExportMetricsServiceRequest>,
-    ) -> Result<Response<ExportMetricsServiceResponse>, Status> {
-        self.memory_limiter.wait_for_capacity().await;
-        let request = request.into_inner();
-
-        for resource_metrics in request.resource_metrics {
-            if self.sender.send(OtlpResource::Metrics(resource_metrics)).await.is_err() {
-                error!("Failed to send resource metrics to converter; channel is closed.");
-                return Err(Status::internal("Internal processing channel closed."));
-            }
-        }
-
-        Ok(Response::new(ExportMetricsServiceResponse { partial_success: None }))
-    }
-}
-
-#[async_trait]
-impl LogsService for GrpcService {
-    async fn export(
-        &self, request: Request<ExportLogsServiceRequest>,
-    ) -> Result<Response<ExportLogsServiceResponse>, Status> {
-        self.memory_limiter.wait_for_capacity().await;
-        let request = request.into_inner();
-
-        for resource_logs in request.resource_logs {
-            if self.sender.send(OtlpResource::Logs(resource_logs)).await.is_err() {
-                error!("Failed to send resource logs to converter; channel is closed.");
-                return Err(Status::internal("Internal processing channel closed."));
-            }
-        }
-
-        Ok(Response::new(ExportLogsServiceResponse { partial_success: None }))
-    }
-}
-
->>>>>>> e09752e6
 async fn dispatch_events(mut events: EventsBuffer, source_context: &SourceContext) {
     if events.is_empty() {
         return;
