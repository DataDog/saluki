use std::time::Duration;

const DEFAULT_DELTA_TTL: Duration = Duration::from_secs(3600);
const DEFAULT_SWEEP_INTERVAL: Duration = Duration::from_secs(1800);

// https://github.com/DataDog/datadog-agent/blob/main/pkg/opentelemetry-mapping-go/otlp/metrics/config.go#L131-L140
#[derive(Debug, Clone, Copy, PartialEq)]
#[allow(dead_code)]
pub enum HistogramMode {
    NoBuckets,
    Counters,
    Distributions,
}

impl Default for HistogramMode {
    fn default() -> Self {
        Self::Distributions
    }
}

// https://github.com/DataDog/datadog-agent/blob/main/pkg/opentelemetry-mapping-go/otlp/metrics/config.go#L178-L190
#[derive(Debug, Clone, Copy, PartialEq)]
#[allow(dead_code)]
pub enum NumberMode {
    CumulativeToDelta,
    RawValue,
}

impl Default for NumberMode {
    fn default() -> Self {
        Self::CumulativeToDelta
    }
}

// https://github.com/DataDog/datadog-agent/blob/main/pkg/opentelemetry-mapping-go/otlp/metrics/config.go#L209-L224
#[derive(Debug, Clone, Copy, PartialEq)]
#[allow(dead_code)]
pub enum InitialCumulMonoValueMode {
    Auto,
    Drop,
    Keep,
}

impl Default for InitialCumulMonoValueMode {
    fn default() -> Self {
        Self::Auto
    }
}

use std::time::Duration;

#[derive(Debug, Clone, Copy)]
#[allow(dead_code)]
pub struct OtlpTranslatorConfig {
    pub hist_mode: HistogramMode,
    pub send_histogram_aggregations: bool,
    pub number_mode: NumberMode,
    pub initial_cumul_mono_value_mode: InitialCumulMonoValueMode,
    pub instrumentation_scope_metadata_as_tags: bool,
    pub instrumentation_library_metadata_as_tags: bool,
    // Reports whether certain metrics that are only available when using
    // the Datadog Agent should be obtained by remapping from OTEL counterparts (e.g.
    // container.* and system.* metrics). This configuration also enables with_otel_prefix.
    pub with_remapping: bool,
    //  Reports whether some OpenTelemetry metrics (ex: host metrics) should be
    // renamed with the `otel.` prefix. This prevents the Collector and Datadog
    // Agent from computing metrics with the same names.
    pub with_otel_prefix: bool,
    // Points cache settings
    pub delta_ttl: Duration,
    pub sweep_interval: Duration,
}

#[allow(dead_code)]
impl OtlpTranslatorConfig {
    pub fn with_remapping(mut self, with_remapping: bool) -> Self {
        self.with_remapping = with_remapping;
        if with_remapping {
            self.with_otel_prefix = true;
        }
        self
    }

    pub fn with_otel_prefix(mut self, with_otel_prefix: bool) -> Self {
        self.with_otel_prefix = with_otel_prefix;
        self
    }

    pub fn with_initial_cumul_mono_value_mode(
        mut self, initial_cumul_mono_value_mode: InitialCumulMonoValueMode,
    ) -> Self {
        self.initial_cumul_mono_value_mode = initial_cumul_mono_value_mode;
        self
    }

    pub fn with_histogram_mode(mut self, hist_mode: HistogramMode) -> Self {
        self.hist_mode = hist_mode;
        self
    }

    pub fn with_number_mode(mut self, number_mode: NumberMode) -> Self {
        self.number_mode = number_mode;
        self
    }

    pub fn with_send_histogram_aggregations(mut self, send_histogram_aggregations: bool) -> Self {
        self.send_histogram_aggregations = send_histogram_aggregations;
        self
    }

    pub fn with_instrumentation_scope_metadata_as_tags(mut self, instrumentation_scope_metadata_as_tags: bool) -> Self {
        self.instrumentation_scope_metadata_as_tags = instrumentation_scope_metadata_as_tags;
        self
    }

    pub fn with_instrumentation_library_metadata_as_tags(
        mut self, instrumentation_library_metadata_as_tags: bool,
    ) -> Self {
        self.instrumentation_library_metadata_as_tags = instrumentation_library_metadata_as_tags;
        self
    }

    pub fn with_delta_ttl(mut self, ttl: Duration) -> Self {
        self.delta_ttl = ttl;
        self
    }

    pub fn with_sweep_interval(mut self, interval: Duration) -> Self {
        self.sweep_interval = interval;
        self
    }
}

impl Default for OtlpTranslatorConfig {
    fn default() -> Self {
        Self {
            hist_mode: HistogramMode::default(),
            send_histogram_aggregations: true,
            number_mode: NumberMode::default(),
            initial_cumul_mono_value_mode: InitialCumulMonoValueMode::default(),
            instrumentation_scope_metadata_as_tags: false,
            instrumentation_library_metadata_as_tags: false,
            with_remapping: false,
            with_otel_prefix: false,
<<<<<<< HEAD
            delta_ttl: Duration::from_secs(60),
            sweep_interval: Duration::from_secs(30),
=======
            delta_ttl: DEFAULT_DELTA_TTL,
            sweep_interval: DEFAULT_SWEEP_INTERVAL,
>>>>>>> b714b059
        }
    }
}<|MERGE_RESOLUTION|>--- conflicted
+++ resolved
@@ -142,13 +142,8 @@
             instrumentation_library_metadata_as_tags: false,
             with_remapping: false,
             with_otel_prefix: false,
-<<<<<<< HEAD
-            delta_ttl: Duration::from_secs(60),
-            sweep_interval: Duration::from_secs(30),
-=======
             delta_ttl: DEFAULT_DELTA_TTL,
             sweep_interval: DEFAULT_SWEEP_INTERVAL,
->>>>>>> b714b059
         }
     }
 }