use std::num::NonZeroUsize;
use std::sync::LazyLock;

use async_trait::async_trait;
use bytes::{Buf, BufMut};
use bytesize::ByteSize;
use memory_accounting::{MemoryBounds, MemoryBoundsBuilder};
use metrics::{Counter, Histogram};
use saluki_config::GenericConfiguration;
use saluki_context::ContextResolver;
use saluki_core::{
    components::{sources::*, MetricsBuilder},
    pooling::{FixedSizeObjectPool, ObjectPool as _},
    spawn_traced,
    topology::{
        interconnect::EventBuffer,
        shutdown::{DynamicShutdownCoordinator, DynamicShutdownHandle},
        OutputDefinition,
    },
};
use saluki_error::{generic_error, GenericError};
use saluki_event::{
    metric::{Metric, OriginEntity},
    DataType, Event,
};
use saluki_io::{
    buf::{get_fixed_bytes_buffer_pool, BytesBuffer},
    deser::{
<<<<<<< HEAD
        codec::{
            dogstatsd::{build_metric_metadata_from_packet, MetricPacket, ParsedPacket},
            DogstatsdCodec, DogstatsdCodecConfiguration,
        },
        framing::Framer,
=======
        codec::{dogstatsd::ParseError, DogstatsdCodec, DogstatsdCodecConfiguration},
        framing::FramerExt as _,
>>>>>>> 1c64a0e4
    },
    net::{
        listener::{Listener, ListenerError},
        ConnectionAddress, ListenAddress, Stream,
    },
};
use serde::Deserialize;
use snafu::{ResultExt as _, Snafu};
use stringtheory::interning::FixedSizeInterner;
use tokio::select;
use tracing::{debug, error, info, trace};

mod framer;
use self::framer::{get_framer, DsdFramer};

#[derive(Debug, Snafu)]
#[snafu(context(suffix(false)))]
enum Error {
    #[snafu(display("Failed to create {} listener: {}", listener_type, source))]
    FailedToCreateListener {
        listener_type: &'static str,
        source: ListenerError,
    },

    #[snafu(display("No listeners configured. Please specify a port (`dogstatsd_port`) or a socket path (`dogstatsd_socket` or `dogstatsd_stream_socket`) to enable a listener."))]
    NoListenersConfigured,
}

const fn default_buffer_size() -> usize {
    8192
}

const fn default_buffer_count() -> usize {
    128
}

const fn default_port() -> u16 {
    8125
}

const fn default_allow_context_heap_allocations() -> bool {
    true
}

const fn default_no_aggregation_pipeline_support() -> bool {
    true
}

const fn default_context_string_interner_size() -> ByteSize {
    ByteSize::mib(2)
}

/// DogStatsD source.
///
/// Accepts metrics over TCP, UDP, or Unix Domain Sockets in the StatsD/DogStatsD format.
#[derive(Deserialize)]
pub struct DogStatsDConfiguration {
    /// The size of the buffer used to receive messages into, in bytes.
    ///
    /// Payloads cannot exceed this size, or they will be truncated, leading to discarded messages.
    ///
    /// Defaults to 8192 bytes.
    #[serde(rename = "dogstatsd_buffer_size", default = "default_buffer_size")]
    buffer_size: usize,

    /// The number of message buffers to allocate overall.
    ///
    /// This represents the maximum number of message buffers available for processing incoming metrics, which loosely
    /// correlates with how many messages can be received per second. The default value should be suitable for the
    /// majority of workloads, but high-throughput workloads may consider increasing this value.
    ///
    /// Defaults to 128.
    #[serde(rename = "dogstatsd_buffer_count", default = "default_buffer_count")]
    buffer_count: usize,

    /// The port to listen on in UDP mode.
    ///
    /// If set to `0`, UDP is not used.
    ///
    /// Defaults to 8125.
    #[serde(rename = "dogstatsd_port", default = "default_port")]
    port: u16,

    /// The Unix domain socket path to listen on, in datagram mode.
    ///
    /// If not set, UDS (in datagram mode) is not used.
    ///
    /// Defaults to unset.
    #[serde(rename = "dogstatsd_socket")]
    socket_path: Option<String>,

    /// The Unix domain socket path to listen on, in stream mode.
    ///
    /// If not set, UDS (in stream mode) is not used.
    ///
    /// Defaults to unset.
    #[serde(rename = "dogstatsd_stream_socket")]
    socket_stream_path: Option<String>,

    /// Whether or not to listen for non-local traffic in UDP mode.
    ///
    /// If set to `true`, the listener will accept packets from any interface/address. Otherwise, the source will only
    /// listen on `localhost`.
    ///
    /// Defaults to `false`.
    #[serde(rename = "dogstatsd_non_local_traffic", default)]
    non_local_traffic: bool,

    /// Whether or not to allow heap allocations when resolving contexts.
    ///
    /// When resolving contexts during parsing, the metric name and tags are interned to reduce memory usage. The
    /// interner has a fixed size, however, which means some strings can fail to be interned if the interner is full.
    /// When set to `true`, we allow these strings to be allocated on the heap like normal, but this can lead to
    /// increased (unbounded) memory usage. When set to `false`, if the metric name and all of its tags cannot be
    /// interned, the metric is skipped.
    ///
    /// Defaults to `true`.
    #[serde(
        rename = "dogstatsd_allow_context_heap_allocs",
        default = "default_allow_context_heap_allocations"
    )]
    allow_context_heap_allocations: bool,

    /// Whether or not to enable support for no-aggregation pipelines.
    ///
    /// When enabled, this influences how metrics are parsed, specifically around user-provided metric timestamps. When
    /// metric timestamps are present, it is used as a signal to any aggregation transforms that the metric should not
    /// be aggregated.
    ///
    /// Defaults to `true`.
    #[serde(
        rename = "dogstatsd_no_aggregation_pipeline",
        default = "default_no_aggregation_pipeline_support"
    )]
    no_aggregation_pipeline_support: bool,

    /// Total size of the string interner used for contexts.
    ///
    /// This controls the amount of memory that can be used to intern metric names and tags. If the interner is full,
    /// metrics with contexts that have not already been resolved may or may not be dropped, depending on the value of
    /// `allow_context_heap_allocations`.
    #[serde(
        rename = "dogstatsd_string_interner_size",
        default = "default_context_string_interner_size"
    )]
    context_string_interner_bytes: ByteSize,
}

impl DogStatsDConfiguration {
    /// Creates a new `DogStatsDConfiguration` from the given configuration.
    pub fn from_configuration(config: &GenericConfiguration) -> Result<Self, GenericError> {
        Ok(config.as_typed()?)
    }

    async fn build_listeners(&self) -> Result<Vec<Listener>, Error> {
        let mut listeners = Vec::new();

        if self.port != 0 {
            let address = if self.non_local_traffic {
                ListenAddress::Udp(([0, 0, 0, 0], self.port).into())
            } else {
                ListenAddress::Udp(([127, 0, 0, 1], self.port).into())
            };

            let listener = Listener::from_listen_address(address)
                .await
                .context(FailedToCreateListener { listener_type: "UDP" })?;
            listeners.push(listener);
        }

        if let Some(socket_path) = &self.socket_path {
            let address = ListenAddress::Unixgram(socket_path.into());
            let listener = Listener::from_listen_address(address)
                .await
                .context(FailedToCreateListener {
                    listener_type: "UDS (datagram)",
                })?;
            listeners.push(listener);
        }

        if let Some(socket_stream_path) = &self.socket_stream_path {
            let address = ListenAddress::Unix(socket_stream_path.into());
            let listener = Listener::from_listen_address(address)
                .await
                .context(FailedToCreateListener {
                    listener_type: "UDS (stream)",
                })?;
            listeners.push(listener);
        }

        Ok(listeners)
    }
}

#[async_trait]
impl SourceBuilder for DogStatsDConfiguration {
    async fn build(&self) -> Result<Box<dyn Source + Send>, GenericError> {
        let listeners = self.build_listeners().await?;
        if listeners.is_empty() {
            return Err(Error::NoListenersConfigured.into());
        }

        let context_string_interner_size = NonZeroUsize::new(self.context_string_interner_bytes.as_u64() as usize)
            .ok_or_else(|| generic_error!("context_string_interner_size must be greater than 0"))?;
        let context_interner = FixedSizeInterner::new(context_string_interner_size);
        let context_resolver = ContextResolver::from_interner("dogstatsd", context_interner)
            .with_heap_allocations(self.allow_context_heap_allocations);
        let multitenant_strategy = MultitenantStrategy::new(context_resolver);

        let codec_config = DogstatsdCodecConfiguration::default().with_timestamps(self.no_aggregation_pipeline_support);
        let codec = DogstatsdCodec::from_configuration(codec_config);

        Ok(Box::new(DogStatsD {
            listeners,
            io_buffer_pool: get_fixed_bytes_buffer_pool(self.buffer_count, self.buffer_size),
            codec,
            multitenant_strategy,
        }))
    }

    fn outputs(&self) -> &[OutputDefinition] {
        static OUTPUTS: LazyLock<Vec<OutputDefinition>> = LazyLock::new(|| {
            vec![
                OutputDefinition::named_output("metrics", DataType::Metric),
                OutputDefinition::named_output("events", DataType::EventD),
                OutputDefinition::named_output("service_checks", DataType::ServiceCheck),
            ]
        });

        &OUTPUTS
    }
}

impl MemoryBounds for DogStatsDConfiguration {
    fn specify_bounds(&self, builder: &mut MemoryBoundsBuilder) {
        builder
            .minimum()
            // Capture the size of the heap allocation when the component is built.
            .with_single_value::<DogStatsD>()
            // We allocate our I/O buffers entirely up front.
            .with_fixed_amount(self.buffer_count * self.buffer_size)
            // We also allocate the backing storage for the string interner up front, which is used by our context
            // resolver.
            .with_fixed_amount(self.context_string_interner_bytes.as_u64() as usize);
    }
}

pub struct DogStatsD {
    listeners: Vec<Listener>,
    io_buffer_pool: FixedSizeObjectPool<BytesBuffer>,
    codec: DogstatsdCodec,
    multitenant_strategy: MultitenantStrategy,
}

struct ListenerContext {
    shutdown_handle: DynamicShutdownHandle,
    listener: Listener,
    io_buffer_pool: FixedSizeObjectPool<BytesBuffer>,
    codec: DogstatsdCodec,
    multitenant_strategy: MultitenantStrategy,
}

struct HandlerContext {
    listen_addr: String,
    framer: DsdFramer,
    codec: DogstatsdCodec,
    io_buffer_pool: FixedSizeObjectPool<BytesBuffer>,
    metrics: Metrics,
    multitenant_strategy: MultitenantStrategy,
}

struct Metrics {
    events_received: Counter,
    bytes_received: Counter,
    bytes_received_size: Histogram,
    decoder_errors: Counter,
    failed_context_resolve_total: Counter,
}

impl Metrics {
    fn events_received(&self) -> &Counter {
        &self.events_received
    }

    fn bytes_received(&self) -> &Counter {
        &self.bytes_received
    }

    fn bytes_received_size(&self) -> &Histogram {
        &self.bytes_received_size
    }

    fn decoder_errors(&self) -> &Counter {
        &self.decoder_errors
    }

    fn failed_context_resolve_total(&self) -> &Counter {
        &self.failed_context_resolve_total
    }
}

fn build_metrics(builder: MetricsBuilder) -> Metrics {
    Metrics {
        events_received: builder.register_counter("component_events_received_total"),
        bytes_received: builder.register_counter("component_bytes_received_total"),
        bytes_received_size: builder.register_histogram("component_bytes_received_size"),
        decoder_errors: builder.register_counter_with_labels("component_errors_total", &[("error_type", "decode")]),
        failed_context_resolve_total: builder.register_counter("component_failed_context_resolve_total"),
    }
}

// TODO: better name
// This is basically a shim where we can implement logic to map a metric origin to a given context resolver and/or string interner.
#[derive(Clone)]
struct MultitenantStrategy {
    context_resolver: ContextResolver,
}

impl MultitenantStrategy {
    fn new(context_resolver: ContextResolver) -> Self {
        Self { context_resolver }
    }

    fn get_context_resolver_for_origin(&self, _origin: &OriginEntity) -> ContextResolver {
        self.context_resolver.clone()
    }
}

#[async_trait]
impl Source for DogStatsD {
    async fn run(mut self: Box<Self>, mut context: SourceContext) -> Result<(), ()> {
        let mut global_shutdown = context.take_shutdown_handle();
        let mut health = context.take_health_handle();

        let mut listener_shutdown_coordinator = DynamicShutdownCoordinator::default();

        // For each listener, spawn a dedicated task to run it.
        for listener in self.listeners {
            // TODO: Create a health handle for each listener.
            //
            // We need to rework `HealthRegistry` to look a little more like `ComponentRegistry` so that we can have it
            // already be scoped properly, otherwise all we can do here at present is either have a relative name, like
            // `uds-stream`, or try and hardcode the full component name, which we will inevitably forget to update if
            // we tweak the topology configuration, etc.
            let listener_context = ListenerContext {
                shutdown_handle: listener_shutdown_coordinator.register(),
                listener,
                io_buffer_pool: self.io_buffer_pool.clone(),
                codec: self.codec.clone(),
                multitenant_strategy: self.multitenant_strategy.clone(),
            };

            spawn_traced(process_listener(context.clone(), listener_context));
        }

        health.mark_ready();
        info!("DogStatsD source started.");

        // Wait for the global shutdown signal, then notify listeners to shutdown.
        //
        // We also handle liveness here, which doesn't really matter for _this_ task, since the real work is happening
        // in the listeners, but we need to satisfy the health checker.
        loop {
            select! {
                _ = &mut global_shutdown => {
                    debug!("Received shutdown signal.");
                    break
                },
                _ = health.live() => continue,
            }
        }

        info!("Stopping DogStatsD source...");

        listener_shutdown_coordinator.shutdown().await;

        info!("DogStatsD source stopped.");

        Ok(())
    }
}

async fn process_listener(source_context: SourceContext, listener_context: ListenerContext) {
    let ListenerContext {
        shutdown_handle,
        mut listener,
        io_buffer_pool,
        codec,
        multitenant_strategy,
    } = listener_context;
    tokio::pin!(shutdown_handle);

    let listen_addr = listener.listen_address().clone();
    let mut stream_shutdown_coordinator = DynamicShutdownCoordinator::default();

    info!(%listen_addr, "DogStatsD listener started.");

    loop {
        select! {
            _ = &mut shutdown_handle => {
                debug!(%listen_addr, "Received shutdown signal. Waiting for existing stream handlers to finish...");
                break;
            }
            result = listener.accept() => match result {
                Ok(stream) => {
                    debug!(%listen_addr, "Spawning new stream handler.");

                    let handler_context = HandlerContext {
                        listen_addr: listen_addr.to_string(),
                        framer: get_framer(&listen_addr),
                        codec: codec.clone(),
                        io_buffer_pool: io_buffer_pool.clone(),
                        metrics: build_metrics(MetricsBuilder::from_component_context(source_context.component_context())),
                        multitenant_strategy: multitenant_strategy.clone(),
                    };
                    spawn_traced(process_stream(stream, source_context.clone(), handler_context, stream_shutdown_coordinator.register()));
                }
                Err(e) => {
                    error!(%listen_addr, error = %e, "Failed to accept connection. Stopping listener.");
                    break
                }
            }
        }
    }

    stream_shutdown_coordinator.shutdown().await;

    info!(%listen_addr, "DogStatsD listener stopped.");
}

async fn process_stream(
    stream: Stream, source_context: SourceContext, handler_context: HandlerContext,
    shutdown_handle: DynamicShutdownHandle,
) {
    tokio::pin!(shutdown_handle);

    select! {
        _ = &mut shutdown_handle => {
            debug!("Stream handler received shutdown signal.");
        },
        _ = drive_stream(stream, source_context, handler_context) => {},
    }
}

async fn drive_stream(mut stream: Stream, source_context: SourceContext, handler_context: HandlerContext) {
    let HandlerContext {
        listen_addr,
        mut framer,
        codec,
        io_buffer_pool,
        metrics,
        multitenant_strategy,
    } = handler_context;

    loop {
        let mut eof = false;
        // let mut eof_addr = None;

        source_context.memory_limiter().wait_for_capacity().await;
        let mut event_buffer = source_context.event_buffer_pool().acquire().await;

        let mut buffer = io_buffer_pool.acquire().await;
        debug!(capacity = buffer.remaining_mut(), "Acquired buffer for decoding.");

        // If our buffer is full, we can't do any reads.
        if !buffer.has_remaining_mut() {
            // try to get a new buffer on the next iteration?
            error!("Newly acquired buffer has no capacity. This should never happen.");
            continue;
        }

        // Try filling our buffer from the underlying reader first.
        debug!("About to receive data from the stream.");
        let (bytes_read, peer_addr) = match stream.receive(&mut buffer).await {
            Ok((bytes_read, peer_addr)) => (bytes_read, peer_addr),
            Err(error) => {
                error!(%listen_addr, %error, "I/O error while decoding. Stopping stream.");
                break;
            }
        };

        if bytes_read == 0 {
            eof = true;
        }

        metrics.bytes_received().increment(bytes_read as u64);
        metrics.bytes_received_size().record(bytes_read as f64);

        // When we're actually at EOF, or we're dealing with a connectionless stream, we try to decode in EOF mode.
        //
        // For connectionless streams, we always try to decode the buffer as if it's EOF, since it effectively _is_
        // always the end of file after a receive. For connection-oriented streams, we only want to do this once we've
        // actually hit true EOF.
        let reached_eof = eof || stream.is_connectionless();

        debug!(
            chunk_len = buffer.chunk().len(),
            chunk_cap = buffer.chunk_mut().len(),
            buffer_len = buffer.remaining(),
            buffer_cap = buffer.remaining_mut(),
            eof = reached_eof,
            "Received {} bytes from stream.",
            bytes_read
        );

<<<<<<< HEAD
        // Keep a spot for these buffers in case they're needed, but don't acquire one yet.
        let mut maybe_eventd_event_buffer = None;
        let mut maybe_service_checks_event_buffer = None;

        loop {
            match framer.next_frame(&buffer, reached_eof) {
                Ok(Some((frame, advance_len))) => {
                    debug!(?frame, ?advance_len, "Decoded frame.");
                    match codec.decode_packet(frame) {
                        Ok(ParsedPacket::Metric(metric)) => {
                            handle_metric_packet(metric, &mut event_buffer, &multitenant_strategy, &peer_addr, &metrics)
                        }
                        Ok(ParsedPacket::Event(event)) => {
                            if maybe_eventd_event_buffer.is_none() {
                                maybe_eventd_event_buffer = Some(source_context.event_buffer_pool().acquire().await);
                            }
                            maybe_eventd_event_buffer
                                .as_mut()
                                .expect("Eventd buffer was just set.")
                                .push(Event::EventD(event))
                        }
                        Ok(ParsedPacket::ServiceCheck(service_check)) => {
                            if maybe_service_checks_event_buffer.is_none() {
                                maybe_service_checks_event_buffer =
                                    Some(source_context.event_buffer_pool().acquire().await);
                            }
                            maybe_service_checks_event_buffer
                                .as_mut()
                                .expect("Service check buffer was just set.")
                                .push(Event::ServiceCheck(service_check))
                        }
                        Err(error) => {
                            error!(%listen_addr, %error, "Failed to parse frame.");
                        }
=======
        let mut frames = buffer.framed(&mut framer, reached_eof);
        loop {
            match frames.next() {
                Some(Ok(frame)) => {
                    trace!(?frame, "Decoded frame.");

                    if let Err(e) =
                        handle_frame(&frame[..], &mut codec, &mut event_buffer, origin_detection, &peer_addr)
                    {
                        error!(%listen_addr, error = %e, "Failed to parse frame.");
>>>>>>> 1c64a0e4
                    }
                }
                Some(Err(e)) => {
                    error!(error = %e, "Error decoding frame.");
                    metrics.decoder_errors().increment(1);
                    break;
                }
                None => {
                    debug!("Not enough data to decode another frame.");
                    if eof && !stream.is_connectionless() {
                        trace!(%listen_addr, %peer_addr, "Stream received EOF. Shutting down handler.");
                        return;
                    } else {
                        break;
                    }
                }
            }
        }
        metrics.events_received().increment(event_buffer.len() as u64);
        forward_events(
            event_buffer,
            maybe_eventd_event_buffer,
            maybe_service_checks_event_buffer,
            &source_context,
            &peer_addr,
            &listen_addr,
        )
        .await;
    }
}

fn handle_metric_packet(
    packet: MetricPacket, event_buffer: &mut EventBuffer, multitenant_strategy: &MultitenantStrategy,
    peer_addr: &ConnectionAddress, source_metrics: &Metrics,
) {
    let metric_metadata = build_metric_metadata_from_packet(&packet, peer_addr);
    let mut context_resolver = multitenant_strategy.get_context_resolver_for_origin(metric_metadata.origin_entity());

    // Try resolving the context first, since we might need to bail if we can't.
    let context_ref = context_resolver.create_context_ref(packet.metric_name, &packet.tags);
    let context = match context_resolver.resolve(context_ref) {
        Some(context) => context,
        None => {
            source_metrics.failed_context_resolve_total().increment(1);
            return;
        }
    };

    event_buffer.reserve(1);

    event_buffer.push(Event::Metric(Metric::from_parts(
        context.clone(),
        packet.values,
        metric_metadata.clone(),
    )));
}

async fn forward_events(
    event_buffer: EventBuffer, maybe_eventd_event_buffer: Option<EventBuffer>,
    maybe_service_checks_event_buffer: Option<EventBuffer>, source_context: &SourceContext,
    peer_addr: &ConnectionAddress, listen_addr: &str,
) {
    let n = event_buffer.len();

    trace!(%listen_addr, %peer_addr, events_len = n, "Forwarding events.");

    if let Err(e) = source_context.forwarder().forward_named("metrics", event_buffer).await {
        error!(%listen_addr, %peer_addr, error = %e, "Failed to forward metric events.");
    }

    if let Some(eventd_event_buffer) = maybe_eventd_event_buffer {
        if let Err(e) = source_context
            .forwarder()
            .forward_named("events", eventd_event_buffer)
            .await
        {
            error!(%listen_addr, %peer_addr, error = %e, "Failed to forward eventd events.");
        }
    }

    if let Some(service_checks_event_buffer) = maybe_service_checks_event_buffer {
        if let Err(e) = source_context
            .forwarder()
            .forward_named("service_checks", service_checks_event_buffer)
            .await
        {
            error!(%listen_addr, %peer_addr, error = %e, "Failed to forward service checks events.");
        }
    }
}

#[cfg(test)]
mod tests {
    use std::net::SocketAddr;

    use saluki_context::ContextResolver;
    use saluki_core::{
        components::{ComponentContext, MetricsBuilder},
        pooling::helpers::get_pooled_object_via_default,
        topology::{interconnect::EventBuffer, ComponentId},
    };
    use saluki_io::{
        deser::codec::{dogstatsd::ParsedPacket, DogstatsdCodec, DogstatsdCodecConfiguration},
        net::ConnectionAddress,
    };

    use super::{handle_metric_packet, MultitenantStrategy};
    use crate::sources::dogstatsd::build_metrics;

    #[test]
    fn no_metrics_when_interner_full_allocations_disallowed() {
        // We're specifically testing here that when we don't allow outside allocations, we should not be able to
        // resolve a context if the interner is full. A no-op interner has the smallest possible size, so that's going
        // to assure we can't intern anything... but we also need a string (name or one of the tags) that can't be
        // _inlined_ either, since that will get around the interner being full.
        //
        // We set our metric name to be longer than 31 bytes (the inlining limit) to ensure this.

        let codec = DogstatsdCodec::from_configuration(DogstatsdCodecConfiguration::default());
        let context_resolver = ContextResolver::with_noop_interner().with_heap_allocations(false);
        let multitenant_strategy = MultitenantStrategy::new(context_resolver);
        let mut event_buffer = get_pooled_object_via_default::<EventBuffer>();

        let input = "big_metric_name_that_cant_possibly_be_inlined:1|c|#tag1:value1,tag2:value2,tag3:value3";

        let Ok(ParsedPacket::Metric(packet)) = codec.decode_packet(input.as_bytes()) else {
            panic!("Failed to parse packet.");
        };

        handle_metric_packet(
            packet,
            &mut event_buffer,
            &multitenant_strategy,
            &ConnectionAddress::from("1.1.1.1:1234".parse::<SocketAddr>().unwrap()),
            &build_metrics(MetricsBuilder::from_component_context(ComponentContext::source(
                ComponentId::try_from("test").unwrap(),
            ))),
        );

        assert!(event_buffer.is_empty());
    }
}<|MERGE_RESOLUTION|>--- conflicted
+++ resolved
@@ -26,16 +26,11 @@
 use saluki_io::{
     buf::{get_fixed_bytes_buffer_pool, BytesBuffer},
     deser::{
-<<<<<<< HEAD
         codec::{
             dogstatsd::{build_metric_metadata_from_packet, MetricPacket, ParsedPacket},
             DogstatsdCodec, DogstatsdCodecConfiguration,
         },
-        framing::Framer,
-=======
-        codec::{dogstatsd::ParseError, DogstatsdCodec, DogstatsdCodecConfiguration},
         framing::FramerExt as _,
->>>>>>> 1c64a0e4
     },
     net::{
         listener::{Listener, ListenerError},
@@ -541,16 +536,16 @@
             bytes_read
         );
 
-<<<<<<< HEAD
         // Keep a spot for these buffers in case they're needed, but don't acquire one yet.
         let mut maybe_eventd_event_buffer = None;
         let mut maybe_service_checks_event_buffer = None;
 
+        let mut frames = buffer.framed(&mut framer, reached_eof);
         loop {
-            match framer.next_frame(&buffer, reached_eof) {
-                Ok(Some((frame, advance_len))) => {
-                    debug!(?frame, ?advance_len, "Decoded frame.");
-                    match codec.decode_packet(frame) {
+            match frames.next() {
+                Some(Ok(frame)) => {
+                    debug!(?frame, "Decoded frame.");
+                    match codec.decode_packet(&frame[..]) {
                         Ok(ParsedPacket::Metric(metric)) => {
                             handle_metric_packet(metric, &mut event_buffer, &multitenant_strategy, &peer_addr, &metrics)
                         }
@@ -576,18 +571,6 @@
                         Err(error) => {
                             error!(%listen_addr, %error, "Failed to parse frame.");
                         }
-=======
-        let mut frames = buffer.framed(&mut framer, reached_eof);
-        loop {
-            match frames.next() {
-                Some(Ok(frame)) => {
-                    trace!(?frame, "Decoded frame.");
-
-                    if let Err(e) =
-                        handle_frame(&frame[..], &mut codec, &mut event_buffer, origin_detection, &peer_addr)
-                    {
-                        error!(%listen_addr, error = %e, "Failed to parse frame.");
->>>>>>> 1c64a0e4
                     }
                 }
                 Some(Err(e)) => {
