--- conflicted
+++ resolved
@@ -364,12 +364,8 @@
             }),
             codec,
             context_resolvers,
-<<<<<<< HEAD
-            pre_filters: Arc::new(vec![Box::new(enable_payloads_filter)]),
-            additional_tags: self.additional_tags.clone(),
-=======
             enabled_filter: enable_payloads_filter,
->>>>>>> e223b388
+            additional_tags: self.additional_tags.clone().into(),
         }))
     }
 
@@ -412,12 +408,8 @@
     io_buffer_pool: FixedSizeObjectPool<BytesBuffer>,
     codec: DogstatsdCodec,
     context_resolvers: ContextResolvers,
-<<<<<<< HEAD
-    pre_filters: Arc<Vec<Box<dyn Filter + Send + Sync>>>,
-    additional_tags: Vec<String>,
-=======
     enabled_filter: EnablePayloadsFilter,
->>>>>>> e223b388
+    additional_tags: Arc<[String]>,
 }
 
 struct ListenerContext {
@@ -426,7 +418,7 @@
     io_buffer_pool: FixedSizeObjectPool<BytesBuffer>,
     codec: DogstatsdCodec,
     context_resolvers: ContextResolvers,
-    additional_tags: Vec<String>,
+    additional_tags: Arc<[String]>,
 }
 
 struct HandlerContext {
@@ -436,7 +428,7 @@
     io_buffer_pool: FixedSizeObjectPool<BytesBuffer>,
     metrics: Metrics,
     context_resolvers: ContextResolvers,
-    additional_tags: Vec<String>,
+    additional_tags: Arc<[String]>,
 }
 
 struct Metrics {
@@ -777,11 +769,7 @@
                         match frames.next() {
                             Some(Ok(frame)) => {
                                 trace!(%listen_addr, %peer_addr, ?frame, "Decoded frame.");
-<<<<<<< HEAD
-                                match handle_frame(&frame[..], &codec, &mut context_resolvers, &metrics, &peer_addr, filters.clone(), &additional_tags) {
-=======
-                                match handle_frame(&frame[..], &codec, &mut context_resolvers, &metrics, &peer_addr, enabled_filter) {
->>>>>>> e223b388
+                                match handle_frame(&frame[..], &codec, &mut context_resolvers, &metrics, &peer_addr, enabled_filter, &additional_tags) {
                                     Ok(Some(event)) => {
                                         if let Some((event, event_buffer)) = event_buffer_manager.try_push(event).await {
                                             debug!(%listen_addr, %peer_addr, "Event buffer is full. Forwarding events.");
@@ -862,11 +850,7 @@
 
 fn handle_frame(
     frame: &[u8], codec: &DogstatsdCodec, context_resolvers: &mut ContextResolvers, source_metrics: &Metrics,
-<<<<<<< HEAD
-    peer_addr: &ConnectionAddress, filters: Arc<Vec<Box<dyn Filter + Send + Sync>>>, additional_tags: &[String],
-=======
-    peer_addr: &ConnectionAddress, enabled_filter: EnablePayloadsFilter,
->>>>>>> e223b388
+    peer_addr: &ConnectionAddress, enabled_filter: EnablePayloadsFilter, additional_tags: &Arc<[String]>,
 ) -> Result<Option<Event>, ParseError> {
     let parsed = match codec.decode_packet(frame) {
         Ok(parsed) => parsed,
