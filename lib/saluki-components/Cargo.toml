[package]
name = "saluki-components"
version = "0.1.0"
edition = { workspace = true }
license = { workspace = true }
repository = { workspace = true }

[lints]
workspace = true

[features]
default = []
python-checks = ["dep:pyo3"]

[dependencies]
async-trait = { workspace = true }
axum = { workspace = true }
base64 = { workspace = true, features = ["std"] }
bytes = { workspace = true }
bytesize = { workspace = true }
chrono = { workspace = true }
datadog-protos = { workspace = true }
ddsketch-agent = { workspace = true }
faster-hex = { workspace = true }
float-cmp = { workspace = true, features = ["ratio"] }
foldhash = { workspace = true }
futures = { workspace = true }
hashbrown = { workspace = true }
headers = { workspace = true }
http = { workspace = true }
http-body = { workspace = true }
http-body-util = { workspace = true }
http-serde-ext = { workspace = true }
hyper = { workspace = true, features = ["client"] }
hyper-http-proxy = { workspace = true }
<<<<<<< HEAD
=======
indexmap = { workspace = true, features = ["std"] }
libc = { workspace = true }
>>>>>>> fdad8263
memory-accounting = { workspace = true }
metrics = { workspace = true }
opentelemetry-semantic-conventions = { workspace = true, features = ["semconv_experimental"] }
otlp-protos = { workspace = true }
pin-project = { workspace = true }
prost = { workspace = true }
protobuf = { workspace = true }
pyo3 = { workspace = true, features = ["macros"], optional = true }
rand = { workspace = true, features = ["std", "std_rng"] }
regex = { workspace = true, features = ["unicode-perl"] }
saluki-api = { workspace = true }
saluki-common = { workspace = true }
saluki-config = { workspace = true }
saluki-context = { workspace = true }
saluki-core = { workspace = true }
saluki-env = { workspace = true }
saluki-error = { workspace = true }
saluki-io = { workspace = true }
saluki-metadata = { workspace = true }
saluki-metrics = { workspace = true }
serde = { workspace = true }
serde_json = { workspace = true }
serde_with = { workspace = true, features = ["alloc"] }
serde_yaml = { workspace = true }
smallvec = { workspace = true }
snafu = { workspace = true }
stringtheory = { workspace = true }
tokio = { workspace = true, features = [
  "io-util",
  "macros",
  "net",
  "rt",
  "rt-multi-thread",
  "signal",
  "sync",
] }
tonic = { workspace = true, features = ["router", "server"] }
tower = { workspace = true, features = ["limit", "retry", "timeout", "util"] }
tracing = { workspace = true }
url = { workspace = true }

[dev-dependencies]
proptest = { workspace = true }
pyo3-ffi = { workspace = true }
saluki-metrics = { workspace = true, features = ["test"] }
test-strategy = { workspace = true }<|MERGE_RESOLUTION|>--- conflicted
+++ resolved
@@ -33,11 +33,8 @@
 http-serde-ext = { workspace = true }
 hyper = { workspace = true, features = ["client"] }
 hyper-http-proxy = { workspace = true }
-<<<<<<< HEAD
-=======
 indexmap = { workspace = true, features = ["std"] }
 libc = { workspace = true }
->>>>>>> fdad8263
 memory-accounting = { workspace = true }
 metrics = { workspace = true }
 opentelemetry-semantic-conventions = { workspace = true, features = ["semconv_experimental"] }
