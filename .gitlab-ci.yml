--- conflicted
+++ resolved
@@ -22,15 +22,6 @@
   SALUKI_GENERAL_CI_IMAGE: "${SALUKI_IMAGE_REPO_BASE}/general-ci:latest"
   SALUKI_SMP_CI_IMAGE: "${SALUKI_IMAGE_REPO_BASE}/smp-ci:latest"
 
-<<<<<<< HEAD
-  # ADP-specific variables, controlling how we build ADP images, how we version them, and where we push them.
-  ADP_IMAGE_BASE: "${SALUKI_IMAGE_REPO_BASE}/agent-data-plane"
-
-  # Checks-Agent specific variables, controlling how we build Checks-Agent images, how we version them, and where we push them.
-  CHECKS_AGENT_IMAGE_BASE: "${SALUKI_IMAGE_REPO_BASE}/checks-agent"
-
-=======
->>>>>>> be61569e
   # Converged Datadog Agent-specific variables, which control how we build the converged Datadog Agent image, both for
   # internal and public releases.
   BASE_DD_AGENT_VERSION: "7.65.0-rc.9"
@@ -53,6 +44,7 @@
 .build-common-variables:
   variables:
     ADP_IMAGE_BASE: "${SALUKI_IMAGE_REPO_BASE}/agent-data-plane"
+    CHECKS_AGENT_IMAGE_BASE: "${SALUKI_IMAGE_REPO_BASE}/checks-agent"
     # The only difference between the debug and release images are that debug images are marked in such a way that
     # any part of the code that reports the ADP "build" info -- version, Git hash, etc -- will indicate that the build
     # is a development build. This is meant to highlight the difference between running a one-off version of ADP and a
